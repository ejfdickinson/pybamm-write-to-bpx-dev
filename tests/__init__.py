--- conflicted
+++ resolved
@@ -11,9 +11,5 @@
     get_mesh_for_testing,
     get_p2d_mesh_for_testing,
     get_discretisation_for_testing,
-<<<<<<< HEAD
     get_p2d_discretisation_for_testing,
 )
-=======
-)
->>>>>>> c27098a0
