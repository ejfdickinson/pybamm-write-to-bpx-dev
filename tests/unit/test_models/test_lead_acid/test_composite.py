#
# Tests for the lead-acid composite model
#
import pybamm
import unittest


class TestLeadAcidComposite(unittest.TestCase):
<<<<<<< HEAD
    def test_basic_processing(self):
        model = pybamm.lead_acid.Composite()
        modeltest = tests.StandardModelTest(model)
        modeltest.test_all()

    def test_optimisations(self):
=======
    def test_well_posed(self):
>>>>>>> 47471be3
        model = pybamm.lead_acid.Composite()
        model.check_well_posedness()


if __name__ == "__main__":
    print("Add -v for more debug output")
    import sys

    if "-v" in sys.argv:
        debug = True
    unittest.main()<|MERGE_RESOLUTION|>--- conflicted
+++ resolved
@@ -6,16 +6,7 @@
 
 
 class TestLeadAcidComposite(unittest.TestCase):
-<<<<<<< HEAD
-    def test_basic_processing(self):
-        model = pybamm.lead_acid.Composite()
-        modeltest = tests.StandardModelTest(model)
-        modeltest.test_all()
-
-    def test_optimisations(self):
-=======
     def test_well_posed(self):
->>>>>>> 47471be3
         model = pybamm.lead_acid.Composite()
         model.check_well_posedness()
 
