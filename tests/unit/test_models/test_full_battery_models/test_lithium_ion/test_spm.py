--- conflicted
+++ resolved
@@ -55,11 +55,6 @@
         self.assertEqual(new_model.timescale, model.timescale)
 
         # with custom submodels
-<<<<<<< HEAD
-        model = pybamm.lithium_ion.SPM({"thermal": "x-full"}, build=False)
-        particle_n = pybamm.particle.no_distribution.XAveragedPolynomialProfile(
-            model.param, "Negative", "quadratic profile", model.options, "primary"
-=======
         options = {"stress-induced diffusion": "false", "thermal": "x-full"}
         model = pybamm.lithium_ion.SPM(options, build=False)
         particle_n = pybamm.particle.XAveragedPolynomialProfile(
@@ -67,7 +62,6 @@
             "Negative",
             {**options, "particle": "quadratic profile"},
             "primary",
->>>>>>> 7cff6ea3
         )
         model.submodels["negative primary particle"] = particle_n
         model.build_model()
