#
# Tests for the electrolyte submodels
#
from __future__ import absolute_import, division
from __future__ import print_function, unicode_literals
import pybamm
import tests

import unittest


class TestStefanMaxwellDiffusion(unittest.TestCase):
    def test_make_tree(self):
        # Parameter values
        param = pybamm.standard_parameters_lithium_ion

        # Variables and parameters
        c_e = pybamm.standard_variables.c_e
<<<<<<< HEAD
        variables = {"Interfacial current density": pybamm.Scalar(1)}
        model = pybamm.electrolyte_diffusion.StefanMaxwell(param)
        model.set_differential_system(c_e, variables)
=======
        onen = pybamm.Broadcast(1, ["negative electrode"])
        onep = pybamm.Broadcast(1, ["positive electrode"])
        reactions = {
            "main": {"neg": {"s_plus": 1, "aj": onen}, "pos": {"s_plus": 1, "aj": onep}}
        }
        model = pybamm.electrolyte_diffusion.StefanMaxwell(param)
        model.set_differential_system(c_e, reactions)
>>>>>>> b4a9330d

    def test_basic_processing(self):
        # Parameter values
        param = pybamm.standard_parameters_lithium_ion

        # Variables and parameters
<<<<<<< HEAD
        variables = {"Interfacial current density": pybamm.Scalar(1)}
        c_e = pybamm.standard_variables.c_e
        model = pybamm.electrolyte_diffusion.StefanMaxwell(param)
        model.set_differential_system(c_e, variables)
=======
        c_e = pybamm.standard_variables.c_e
        onen = pybamm.Broadcast(1, ["negative electrode"])
        onep = pybamm.Broadcast(1, ["positive electrode"])
        reactions = {
            "main": {"neg": {"s_plus": 1, "aj": onen}, "pos": {"s_plus": 1, "aj": onep}}
        }
        model = pybamm.electrolyte_diffusion.StefanMaxwell(param)
        model.set_differential_system(c_e, reactions)
>>>>>>> b4a9330d

        modeltest = tests.StandardModelTest(model)
        # Either
        # 1. run the tests individually (can pass options to individual tests)
        # modeltest.test_processing_parameters()
        # modeltest.test_processing_disc()
        # modeltest.test_solving()

        # Or
        # 2. run all the tests in one go
        modeltest.test_all()

    def test_basic_processing_different_bcs(self):
        "Change the boundary conditions and test"
        # Parameter values
        param = pybamm.standard_parameters_lithium_ion

        # Variables and parameters
<<<<<<< HEAD
        variables = {"Interfacial current density": pybamm.Scalar(1)}
        c_e = pybamm.standard_variables.c_e
        model = pybamm.electrolyte_diffusion.StefanMaxwell(param)
        model.set_differential_system(c_e, variables)
=======
        c_e = pybamm.standard_variables.c_e
        onen = pybamm.Broadcast(1, ["negative electrode"])
        onep = pybamm.Broadcast(1, ["positive electrode"])
        reactions = {
            "main": {"neg": {"s_plus": 1, "aj": onen}, "pos": {"s_plus": 1, "aj": onep}}
        }
        model = pybamm.electrolyte_diffusion.StefanMaxwell(param)
        model.set_differential_system(c_e, reactions)
>>>>>>> b4a9330d

        # Dirichlet conditions
        model.boundary_conditions = {c_e: {"left": 0, "right": 0}}
        modeltest = tests.StandardModelTest(model)
        modeltest.test_all()

        # Dirichlet and Neumann conditions
        model2 = pybamm.electrolyte_diffusion.StefanMaxwell(param)
<<<<<<< HEAD
        model2.set_differential_system(c_e, variables)
=======
        model2.set_differential_system(c_e, reactions)
>>>>>>> b4a9330d
        N_e = model2.variables["Reduced cation flux"]
        model2.boundary_conditions = {c_e: {"left": 0}, N_e: {"right": 0}}
        modeltest2 = tests.StandardModelTest(model2)
        modeltest2.test_all()

        model3 = pybamm.electrolyte_diffusion.StefanMaxwell(param)
<<<<<<< HEAD
        model3.set_differential_system(c_e, variables)
=======
        model3.set_differential_system(c_e, reactions)
>>>>>>> b4a9330d
        N_e = model3.variables["Reduced cation flux"]
        model3.boundary_conditions = {N_e: {"left": 0}, c_e: {"right": 0}}
        modeltest3 = tests.StandardModelTest(model3)
        modeltest3.test_all()


if __name__ == "__main__":
    print("Add -v for more debug output")
    import sys

    if "-v" in sys.argv:
        debug = True
    unittest.main()<|MERGE_RESOLUTION|>--- conflicted
+++ resolved
@@ -16,11 +16,6 @@
 
         # Variables and parameters
         c_e = pybamm.standard_variables.c_e
-<<<<<<< HEAD
-        variables = {"Interfacial current density": pybamm.Scalar(1)}
-        model = pybamm.electrolyte_diffusion.StefanMaxwell(param)
-        model.set_differential_system(c_e, variables)
-=======
         onen = pybamm.Broadcast(1, ["negative electrode"])
         onep = pybamm.Broadcast(1, ["positive electrode"])
         reactions = {
@@ -28,19 +23,12 @@
         }
         model = pybamm.electrolyte_diffusion.StefanMaxwell(param)
         model.set_differential_system(c_e, reactions)
->>>>>>> b4a9330d
 
     def test_basic_processing(self):
         # Parameter values
         param = pybamm.standard_parameters_lithium_ion
 
         # Variables and parameters
-<<<<<<< HEAD
-        variables = {"Interfacial current density": pybamm.Scalar(1)}
-        c_e = pybamm.standard_variables.c_e
-        model = pybamm.electrolyte_diffusion.StefanMaxwell(param)
-        model.set_differential_system(c_e, variables)
-=======
         c_e = pybamm.standard_variables.c_e
         onen = pybamm.Broadcast(1, ["negative electrode"])
         onep = pybamm.Broadcast(1, ["positive electrode"])
@@ -49,7 +37,6 @@
         }
         model = pybamm.electrolyte_diffusion.StefanMaxwell(param)
         model.set_differential_system(c_e, reactions)
->>>>>>> b4a9330d
 
         modeltest = tests.StandardModelTest(model)
         # Either
@@ -68,12 +55,6 @@
         param = pybamm.standard_parameters_lithium_ion
 
         # Variables and parameters
-<<<<<<< HEAD
-        variables = {"Interfacial current density": pybamm.Scalar(1)}
-        c_e = pybamm.standard_variables.c_e
-        model = pybamm.electrolyte_diffusion.StefanMaxwell(param)
-        model.set_differential_system(c_e, variables)
-=======
         c_e = pybamm.standard_variables.c_e
         onen = pybamm.Broadcast(1, ["negative electrode"])
         onep = pybamm.Broadcast(1, ["positive electrode"])
@@ -82,7 +63,6 @@
         }
         model = pybamm.electrolyte_diffusion.StefanMaxwell(param)
         model.set_differential_system(c_e, reactions)
->>>>>>> b4a9330d
 
         # Dirichlet conditions
         model.boundary_conditions = {c_e: {"left": 0, "right": 0}}
@@ -91,22 +71,14 @@
 
         # Dirichlet and Neumann conditions
         model2 = pybamm.electrolyte_diffusion.StefanMaxwell(param)
-<<<<<<< HEAD
-        model2.set_differential_system(c_e, variables)
-=======
         model2.set_differential_system(c_e, reactions)
->>>>>>> b4a9330d
         N_e = model2.variables["Reduced cation flux"]
         model2.boundary_conditions = {c_e: {"left": 0}, N_e: {"right": 0}}
         modeltest2 = tests.StandardModelTest(model2)
         modeltest2.test_all()
 
         model3 = pybamm.electrolyte_diffusion.StefanMaxwell(param)
-<<<<<<< HEAD
-        model3.set_differential_system(c_e, variables)
-=======
         model3.set_differential_system(c_e, reactions)
->>>>>>> b4a9330d
         N_e = model3.variables["Reduced cation flux"]
         model3.boundary_conditions = {N_e: {"left": 0}, c_e: {"right": 0}}
         modeltest3 = tests.StandardModelTest(model3)
