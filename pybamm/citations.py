--- conflicted
+++ resolved
@@ -36,7 +36,6 @@
         # Dict mapping citations keys to BibTex entries
         self._all_citations: dict[str, str] = dict()
 
-<<<<<<< HEAD
         # store citation error
         self._citation_err_msg = None
 
@@ -45,11 +44,6 @@
             self._reset()
         except Exception as e:  # pragma: no cover
             self._citation_err_msg = e
-=======
-        if "google.colab" not in sys.modules:
-            self.read_citations()
-            self._reset()
->>>>>>> 0afb069b
 
     def _reset(self):
         """Reset citations to default only (only for testing purposes)"""
@@ -156,7 +150,6 @@
 
 def print_citations(filename=None, output_format="text"):
     """See :meth:`Citations.print`"""
-<<<<<<< HEAD
     if citations._citation_err_msg is not None:
         raise ImportError(
             f"Citations could not be registered. If you are on Google Colab - "
@@ -165,13 +158,6 @@
             "Please manually cite all the references."
             "\nError encountered -\n"
             f"{citations._citation_err_msg}"
-=======
-    if "google.colab" in sys.modules:
-        raise ImportWarning(
-            "pybtex does not work with Google Colab due to a known bug -"
-            "https://bitbucket.org/pybtex-devs/pybtex/issues/148/."
-            "Please manually cite all the references."
->>>>>>> 0afb069b
         )
     else:
         pybamm.citations.print(filename, output_format)
