--- conflicted
+++ resolved
@@ -122,14 +122,7 @@
 
     def set_interfacial_submodel(self):
 
-<<<<<<< HEAD
-        if (
-            self.options["surface form"] is False
-            and self.options["particle-size distribution"] is False
-        ):
-=======
         if self.options["surface form"] == "false":
->>>>>>> f7bb791e
             self.submodels["negative interface"] = pybamm.interface.InverseButlerVolmer(
                 self.param, "Negative", "lithium-ion main", self.options
             )
@@ -157,64 +150,10 @@
 
     def set_particle_submodel(self):
 
-        if self.options["particle-size distribution"]:
-            if self.options["particle"] == "Fickian diffusion":
-                self.submodels["negative particle"] = pybamm.particle.FickianSinglePSD(
-                    self.param, "Negative"
-                )
-                self.submodels["positive particle"] = pybamm.particle.FickianSinglePSD(
-                    self.param, "Positive"
-                )
-            elif self.options["particle"] == "fast diffusion":
-                self.submodels["negative particle"] = pybamm.particle.FastSinglePSD(
-                    self.param, "Negative"
-                )
-                self.submodels["positive particle"] = pybamm.particle.FastSinglePSD(
-                    self.param, "Positive"
-                )
-        else:
-            if self.options["particle"] == "Fickian diffusion":
-                self.submodels[
-                    "negative particle"
-                ] = pybamm.particle.FickianSingleParticle(self.param, "Negative")
-                self.submodels[
-                    "positive particle"
-                ] = pybamm.particle.FickianSingleParticle(self.param, "Positive")
-            elif self.options["particle"] == "fast diffusion":
-                self.submodels[
-                    "negative particle"
-                ] = pybamm.particle.FastSingleParticle(self.param, "Negative")
-                self.submodels[
-                    "positive particle"
-                ] = pybamm.particle.FastSingleParticle(self.param, "Positive")
-
-    def set_negative_electrode_submodel(self):
-
-        if self.options["particle-size distribution"]:
-            self.submodels[
-                "negative electrode"
-            ] = pybamm.electrode.ohm.LeadingOrderSizeDistribution(
+        if self.options["particle"] == "Fickian diffusion":
+            self.submodels["negative particle"] = pybamm.particle.FickianSingleParticle(
                 self.param, "Negative"
             )
-<<<<<<< HEAD
-        else:
-            self.submodels["negative electrode"] = pybamm.electrode.ohm.LeadingOrder(
-                self.param, "Negative"
-            )
-
-    def set_positive_electrode_submodel(self):
-
-        if self.options["particle-size distribution"]:
-            self.submodels[
-                "positive electrode"
-            ] = pybamm.electrode.ohm.LeadingOrderSizeDistribution(
-                self.param, "Positive"
-            )
-        else:
-            self.submodels["positive electrode"] = pybamm.electrode.ohm.LeadingOrder(
-                self.param, "Positive"
-            )
-=======
             self.submodels["positive particle"] = pybamm.particle.FickianSingleParticle(
                 self.param, "Positive"
             )
@@ -245,7 +184,6 @@
         self.submodels[
             "positive electrode potential"
         ] = pybamm.electrode.ohm.LeadingOrder(self.param, "Positive")
->>>>>>> f7bb791e
 
     def set_electrolyte_submodel(self):
 
