#
# Root of the lithium-ion models module.
#
from .base_lithium_ion_model import BaseModel
from .electrode_soh import ElectrodeSOH, get_initial_stoichiometries
from .electrode_soh_half_cell import ElectrodeSOHHalfCell
from .spm import SPM
from .spme import SPMe
from .dfn import DFN
from .newman_tobias import NewmanTobias
from .basic_dfn import BasicDFN
from .basic_spm import BasicSPM
from .basic_dfn_half_cell import BasicDFNHalfCell
<<<<<<< HEAD
from .basic_dfn_composite import BasicDFNComposite
=======
from .Yang2017 import Yang2017
from .mpm import MPM
>>>>>>> 24161dfd
<|MERGE_RESOLUTION|>--- conflicted
+++ resolved
@@ -11,9 +11,6 @@
 from .basic_dfn import BasicDFN
 from .basic_spm import BasicSPM
 from .basic_dfn_half_cell import BasicDFNHalfCell
-<<<<<<< HEAD
 from .basic_dfn_composite import BasicDFNComposite
-=======
 from .Yang2017 import Yang2017
-from .mpm import MPM
->>>>>>> 24161dfd
+from .mpm import MPM