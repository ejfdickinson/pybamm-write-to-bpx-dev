--- conflicted
+++ resolved
@@ -543,9 +543,6 @@
 
         # Cut-off voltage
         voltage = self.variables["Terminal voltage"]
-<<<<<<< HEAD
-        # self.events["Minimum voltage"] = voltage - self.param.voltage_low_cut
-=======
         self.events["Minimum voltage"] = voltage - self.param.voltage_low_cut
         self.events["Maximum voltage"] = voltage - self.param.voltage_high_cut
 
@@ -555,7 +552,6 @@
         This function is overriden by the base battery models
         """
         pass
->>>>>>> 4202941d
 
     def process_parameters_and_discretise(self, symbol):
         """
