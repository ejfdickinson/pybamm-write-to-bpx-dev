--- conflicted
+++ resolved
@@ -148,20 +148,6 @@
         if self.domain == "Separator":
             return
 
-<<<<<<< HEAD
-        # Get x-averaged surface area to volume ratio. It should be 1 for
-        # the x-average models with a single particle size (SPM, SPMe). But for
-        # x-averaged models with a particle size distribution (MPM) it is not
-        # equal to 1 since it was scaled by a_typ, which is likely not the surface area
-        # of the final (discretized) distribution.
-        a = variables[
-            "X-averaged "
-            + self.domain.lower()
-            + " electrode surface area to volume ratio"
-        ]
-
-=======
->>>>>>> 6194e5c0
         sum_j = variables[
             "Sum of x-averaged "
             + self.domain.lower()
