--- conflicted
+++ resolved
@@ -34,7 +34,6 @@
         if self.reaction_loc != "interface":
             variables.update(
                 {
-<<<<<<< HEAD
                     f"X-averaged negative electrode {self.reaction} interfacial "
                     "current density": variables[
                         f"X-averaged {self.reaction} interfacial current density"
@@ -42,15 +41,10 @@
                     f"Negative electrode {self.reaction} interfacial current "
                     "density": variables[
                         f"{self.reaction} interfacial current density"
-=======
-                    "X-averaged negative electrode SEI interfacial current "
-                    "density": variables["X-averaged SEI interfacial current density"],
-                    "Negative electrode SEI interfacial current "
-                    "density": variables["SEI interfacial current density"],
-                    "Negative electrode SEI interfacial current "
+                    ],
+                    f"Negative electrode {self.reaction} interfacial current "
                     "density [A.m-2]": variables[
-                        "SEI interfacial current density [A.m-2]"
->>>>>>> d4c5880e
+                        f"{self.reaction} interfacial current density [A.m-2]"
                     ],
                 }
             )
@@ -60,19 +54,15 @@
 
         variables.update(
             {
-<<<<<<< HEAD
-                f"X-averaged positive electrode {self.reaction} interfacial "
+                f"X-averaged positive electrode {self.reaction} interfacial current "
+                "density": zero_av,
+                f"Positive electrode {self.reaction} interfacial current density": zero,
+                f"Positive electrode {self.reaction} interfacial current density "
+                "[A.m-2]": zero,
+                f"X-averaged positive electrode {self.reaction} volumetric interfacial "
                 "current density": zero_av,
-                f"Positive electrode {self.reaction} interfacial current density": zero,
-=======
-                "X-averaged positive electrode SEI interfacial current "
-                "density": zero_av,
-                "Positive electrode SEI interfacial current density": zero,
-                "Positive electrode SEI interfacial current density [A.m-2]": zero,
-                "X-averaged positive electrode SEI volumetric interfacial current "
-                "density": zero_av,
-                "Positive electrode SEI volumetric interfacial current density": zero,
->>>>>>> d4c5880e
+                f"Positive electrode {self.reaction} volumetric interfacial current "
+                "density": zero,
             }
         )
 
