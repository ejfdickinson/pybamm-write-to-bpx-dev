#
# Base model class
#
from __future__ import absolute_import, division
from __future__ import print_function, unicode_literals
import pybamm

import numbers
import os


class BaseModel(object):
    """Base model class for other models to extend.

    Attributes
    ----------

    rhs: dict
        A dictionary that maps expressions (variables) to expressions that represent
        the rhs
    algebraic: dict
        A dictionary that maps expressions (variables) to expressions that represent
        the algebraic equations. The algebraic expressions are assumed to equate
        to zero. Note that all the variables in the model must exist in the keys of
        `rhs` or `algebraic`.
    initial_conditions: dict
        A dictionary that maps expressions (variables) to expressions that represent
        the initial conditions for the state variables y. The initial conditions for
        algebraic variables are provided as initial guesses to a root finding algorithm
        that calculates consistent initial conditions.
    boundary_conditions: dict
        A dictionary that maps expressions (variables) to expressions that represent
        the boundary conditions
    variables: dict
        A dictionary that maps strings to expressions that represent
        the useful variables
    events: list
        A list of events that should cause the solver to terminate (e.g. concentration
        goes negative)

    """

    def __init__(self):
        # Initialise empty model
        self._rhs = {}
        self._algebraic = {}
        self._initial_conditions = {}
        self._boundary_conditions = {}
        self._variables = {}
        self._events = []
        self._concatenated_rhs = None
        self._concatenated_initial_conditions = None
        self._mass_matrix = None

        # Default parameter values, geometry, submesh, spatial methods and solver

        # Lion parameters left as default parameter set for tests
        input_path = os.path.join(os.getcwd(), "input", "parameters", "lithium-ion")
        self.default_parameter_values = pybamm.ParameterValues(
            os.path.join(
                input_path, "mcmb2528_lif6-in-ecdmc_lico2_parameters_Dualfoil.csv"
            ),
            {
                "Typical current density": 1,
                "Current function": os.path.join(
                    os.getcwd(),
                    "pybamm",
                    "parameters",
                    "standard_current_functions",
                    "constant_current.py",
                ),
                "Electrolyte diffusivity": os.path.join(
                    input_path, "electrolyte_diffusivity_Capiglia1999.py"
                ),
                "Electrolyte conductivity": os.path.join(
<<<<<<< HEAD
                    input_path, "electrolyte_conductivity.py"
=======
                    input_path, "electrolyte_conductivity_Capiglia1999.py"
>>>>>>> 36ec8ac5
                ),
            },
        )
        self.default_geometry = pybamm.Geometry("1D macro", "1D micro")
        self.default_submesh_pts = {
            "negative electrode": {"x": 40},
            "separator": {"x": 25},
            "positive electrode": {"x": 35},
            "negative particle": {"r": 10},
            "positive particle": {"r": 10},
        }
        self.default_submesh_types = {
            "negative electrode": pybamm.Uniform1DSubMesh,
            "separator": pybamm.Uniform1DSubMesh,
            "positive electrode": pybamm.Uniform1DSubMesh,
            "negative particle": pybamm.Uniform1DSubMesh,
            "positive particle": pybamm.Uniform1DSubMesh,
        }
        self.default_spatial_methods = {
            "macroscale": pybamm.FiniteVolume,
            "negative particle": pybamm.FiniteVolume,
            "positive particle": pybamm.FiniteVolume,
        }
        self.default_solver = pybamm.ScikitsOdeSolver()

    def _set_dict(self, dict, name):
        """
        Convert any scalar equations in dict to 'pybamm.Scalar'
        and check that domains are consistent
        """
        # Convert any numbers to a pybamm.Scalar
        for var, eqn in dict.items():
            if isinstance(eqn, numbers.Number):
                dict[var] = pybamm.Scalar(eqn)

        if not all(
            [
                variable.domain == equation.domain or equation.domain == []
                for variable, equation in dict.items()
            ]
        ):
            raise pybamm.DomainError(
                "variable and equation in '{}' must have the same domain".format(name)
            )

        return dict

    @property
    def rhs(self):
        return self._rhs

    @rhs.setter
    def rhs(self, rhs):
        self._rhs = self._set_dict(rhs, "rhs")

    @property
    def algebraic(self):
        return self._algebraic

    @algebraic.setter
    def algebraic(self, algebraic):
        self._algebraic = self._set_dict(algebraic, "algebraic")

    @property
    def initial_conditions(self):
        return self._initial_conditions

    @initial_conditions.setter
    def initial_conditions(self, initial_conditions):
        self._initial_conditions = self._set_dict(
            initial_conditions, "initial_conditions"
        )

    @property
    def boundary_conditions(self):
        return self._boundary_conditions

    @boundary_conditions.setter
    def boundary_conditions(self, boundary_conditions):
        # Convert any numbers to a pybamm.Scalar
        for var, bcs in boundary_conditions.items():
            for side, eqn in bcs.items():
                if isinstance(eqn, numbers.Number):
                    boundary_conditions[var][side] = pybamm.Scalar(eqn)

        self._boundary_conditions = boundary_conditions

    @property
    def variables(self):
        return self._variables

    @variables.setter
    def variables(self, variables):
        self._variables = variables

    @property
    def events(self):
        return self._events

    @events.setter
    def events(self, events):
        self._events = events

    @property
    def concatenated_rhs(self):
        return self._concatenated_rhs

    @concatenated_rhs.setter
    def concatenated_rhs(self, concatenated_rhs):
        self._concatenated_rhs = concatenated_rhs

    @property
    def concatenated_initial_conditions(self):
        return self._concatenated_initial_conditions

    @concatenated_initial_conditions.setter
    def concatenated_initial_conditions(self, concatenated_initial_conditions):
        self._concatenated_initial_conditions = concatenated_initial_conditions

    @property
    def mass_matrix(self):
        return self._mass_matrix

    @mass_matrix.setter
    def mass_matrix(self, mass_matrix):
        self._mass_matrix = mass_matrix

    def __getitem__(self, key):
        return self.rhs[key]

    def update(self, *submodels):
        """
        Update model to add new physics from submodels

        Parameters
        ----------
        submodel : iterable of submodels (subclasses of :class:`pybamm.BaseModel`)
            The submodels from which to create new model
        """
        for submodel in submodels:

            # check and then update dicts
            self.check_and_combine_dict(self._rhs, submodel.rhs)
            self.check_and_combine_dict(self._algebraic, submodel.algebraic)
            self.check_and_combine_dict(
                self._initial_conditions, submodel.initial_conditions
            )
            self.check_and_combine_dict(
                self._boundary_conditions, submodel.boundary_conditions
            )
            self._variables.update(submodel.variables)  # keys are strings so no check
            self._events.extend(submodel.events)

    def check_and_combine_dict(self, dict1, dict2):
        # check that the key ids are distinct
        ids1 = set(x.id for x in dict1.keys())
        ids2 = set(x.id for x in dict2.keys())
        assert len(ids1.intersection(ids2)) == 0, pybamm.ModelError(
            "Submodel incompatible: duplicate variables"
        )
        dict1.update(dict2)

    def check_well_posedness(self, post_discretisation=False):
        """
        Check that the model is well-posed by executing the following tests:
        - Model is not over- or underdetermined, by comparing keys and equations in rhs
        and algebraic. Overdetermined if more equations than variables, underdetermined
        if more variables than equations.
        - There is an initial condition in self.initial_conditions for each
        variable/equation pair in self.rhs
        - There are appropriate boundary conditions in self.boundary_conditions for each
        variable/equation pair in self.rhs and self.algebraic

        Parameters
        ----------
        post_discretisation : boolean
            A flag indicating tests to be skipped after discretisation
        """
        # Equations (differential and algebraic)
        # Get all the variables from differential and algebraic equations
        vars_in_rhs_keys = set()
        vars_in_algebraic_keys = set()
        vars_in_eqns = set()
        # Get all variables ids from rhs and algebraic keys and equations
        # For equations we look through the whole expression tree.
        # "Variables" can be Concatenations so we also have to look in the whole
        # expression tree
        for var, eqn in self.rhs.items():
            vars_in_rhs_keys.update(
                [x.id for x in var.pre_order() if isinstance(x, pybamm.Variable)]
            )
            vars_in_eqns.update(
                [x.id for x in eqn.pre_order() if isinstance(x, pybamm.Variable)]
            )
        for var, eqn in self.algebraic.items():
            vars_in_algebraic_keys.update(
                [x.id for x in var.pre_order() if isinstance(x, pybamm.Variable)]
            )
            vars_in_eqns.update(
                [x.id for x in eqn.pre_order() if isinstance(x, pybamm.Variable)]
            )
        # If any keys are repeated between rhs and algebraic then the model is
        # overdetermined
        if not set(vars_in_rhs_keys).isdisjoint(vars_in_algebraic_keys):
            raise pybamm.ModelError("model is overdetermined (repeated keys)")
        # If any algebraic keys don't appear in the eqns then the model is
        # overdetermined (but rhs keys can be absent from the eqns, e.g. dcdt = -1 is
        # fine)
        # Skip this step after discretisation, as any variables in the equations will
        # have been discretised to slices but keys will still be variables
        extra_algebraic_keys = vars_in_algebraic_keys.difference(vars_in_eqns)
        if extra_algebraic_keys and not post_discretisation:
            raise pybamm.ModelError("model is overdetermined (extra algebraic keys)")
        # If any variables in the equations don't appear in the keys then the model is
        # underdetermined
        vars_in_keys = vars_in_rhs_keys.union(vars_in_algebraic_keys)
        extra_variables = vars_in_eqns.difference(vars_in_keys)
        if extra_variables:
            raise pybamm.ModelError("model is underdetermined (too many variables)")

        # Initial conditions
        for var in self.rhs.keys():
            if var not in self.initial_conditions.keys():
                raise pybamm.ModelError(
                    """no initial condition given for variable '{}'""".format(var)
                )

        # Boundary conditions
        for var, eqn in {**self.rhs, **self.algebraic}.items():
            if eqn.has_spatial_derivatives():
                # Variable must be in at least one expression in the boundary condition
                # keys (to account for both Dirichlet and Neumann boundary conditions)
                if not any(
                    [
                        any([var.id == symbol.id for symbol in key.pre_order()])
                        for key in self.boundary_conditions.keys()
                    ]
                ):
                    raise pybamm.ModelError(
                        """
                        no boundary condition given for variable '{}'
                        with equation '{}'
                        """.format(
                            var, eqn
                        )
                    )


class LeadAcidBaseModel(BaseModel):
    """
    Overwrites default parameters from Base Model with default parameters for
    lead-acid models

    **Extends:** :class:`BaseModel`

    """

    def __init__(self):
        super().__init__()

        # Overwrite default parameter values
        input_path = os.path.join(os.getcwd(), "input", "parameters", "lead-acid")
        self.default_parameter_values = pybamm.ParameterValues(
            "input/parameters/lead-acid/default.csv",
            {
                "Typical current density": 1,
                "Current function": os.path.join(
                    os.getcwd(),
                    "pybamm",
                    "parameters",
                    "standard_current_functions",
                    "constant_current.py",
                ),
                "Electrolyte diffusivity": os.path.join(
                    input_path, "electrolyte_diffusivity_Gu1997.py"
                ),
                "Electrolyte conductivity": os.path.join(
                    input_path, "electrolyte_conductivity_Gu1997.py"
                ),
                "Darken thermodynamic factor": os.path.join(
                    input_path, "darken_thermodynamic_factor_Chapman1968.py"
                ),
                "Negative electrode OCV": os.path.join(
                    input_path, "lead_electrode_ocv_Bode1977.py"
                ),
                "Positive electrode OCV": os.path.join(
                    input_path, "lead_dioxide_electrode_ocv_Bode1977.py"
                ),
            },
        )


class LithiumIonBaseModel(BaseModel):
    """
    Overwrites default parameters from Base Model with default parameters for
    lead-acid models

    **Extends:** :class:`BaseModel`

    """

    def __init__(self):
        super().__init__()
        input_path = os.path.join(os.getcwd(), "input", "parameters", "lithium-ion")
        self.default_parameter_values = pybamm.ParameterValues(
            os.path.join(
                input_path, "mcmb2528_lif6-in-ecdmc_lico2_parameters_Dualfoil.csv"
            ),
            {
                "Typical current density": 1,
                "Current function": os.path.join(
                    os.getcwd(),
                    "pybamm",
                    "parameters",
                    "standard_current_functions",
                    "constant_current.py",
                ),
                "Electrolyte diffusivity": os.path.join(
                    input_path, "electrolyte_diffusivity_Capiglia1999.py"
                ),
                "Electrolyte conductivity": os.path.join(
                    input_path, "electrolyte_conductivity_Capiglia1999.py"
                ),
                "Negative electrode OCV": os.path.join(
                    input_path, "graphite_mcmb2528_ocp_Dualfoil.py"
                ),
                "Positive electrode OCV": os.path.join(
                    input_path, "lico2_ocp_Dualfoil.py"
                ),
            },
        )<|MERGE_RESOLUTION|>--- conflicted
+++ resolved
@@ -73,11 +73,7 @@
                     input_path, "electrolyte_diffusivity_Capiglia1999.py"
                 ),
                 "Electrolyte conductivity": os.path.join(
-<<<<<<< HEAD
-                    input_path, "electrolyte_conductivity.py"
-=======
                     input_path, "electrolyte_conductivity_Capiglia1999.py"
->>>>>>> 36ec8ac5
                 ),
             },
         )
