#
# Base model class
#
import pybamm

import numbers
import os
import warnings


class BaseModel(object):
    """Base model class for other models to extend.

    Attributes
    ----------

    rhs: dict
        A dictionary that maps expressions (variables) to expressions that represent
        the rhs
    algebraic: dict
        A dictionary that maps expressions (variables) to expressions that represent
        the algebraic equations. The algebraic expressions are assumed to equate
        to zero. Note that all the variables in the model must exist in the keys of
        `rhs` or `algebraic`.
    initial_conditions: dict
        A dictionary that maps expressions (variables) to expressions that represent
        the initial conditions for the state variables y. The initial conditions for
        algebraic variables are provided as initial guesses to a root finding algorithm
        that calculates consistent initial conditions.
    boundary_conditions: dict
        A dictionary that maps expressions (variables) to expressions that represent
        the boundary conditions
    variables: dict
        A dictionary that maps strings to expressions that represent
        the useful variables
    events: list
        A list of events that should cause the solver to terminate (e.g. concentration
        goes negative)

    """

    def __init__(self):
        # Default name
        self.name = "Unnamed Model"

        # Initialise empty model
        self._rhs = {}
        self._algebraic = {}
        self._initial_conditions = {}
        self._boundary_conditions = {}
        self._variables = {}
        self._events = []
        self._concatenated_rhs = None
        self._concatenated_initial_conditions = None
        self._mass_matrix = None
        self._jacobian = None

        # Default behaviour is to use the jacobian and simplify
        self.use_jacobian = True
        self.use_simplify = True

        # Default behaviour: no capacitance in the model
        self._use_capacitance = False

    def _set_dict(self, dict, name):
        """
        Convert any scalar equations in dict to 'pybamm.Scalar'
        and check that domains are consistent
        """
        # Convert any numbers to a pybamm.Scalar
        for var, eqn in dict.items():
            if isinstance(eqn, numbers.Number):
                dict[var] = pybamm.Scalar(eqn)

        if not all(
            [
                variable.domain == equation.domain
                or variable.domain == []
                or equation.domain == []
                for variable, equation in dict.items()
            ]
        ):
            raise pybamm.DomainError(
                "variable and equation in '{}' must have the same domain".format(name)
            )

        return dict

    @property
    def name(self):
        return self._name

    @name.setter
    def name(self, value):
        self._name = value

    @property
    def rhs(self):
        return self._rhs

    @rhs.setter
    def rhs(self, rhs):
        self._rhs = self._set_dict(rhs, "rhs")

    @property
    def algebraic(self):
        return self._algebraic

    @algebraic.setter
    def algebraic(self, algebraic):
        self._algebraic = self._set_dict(algebraic, "algebraic")

    @property
    def initial_conditions(self):
        return self._initial_conditions

    @initial_conditions.setter
    def initial_conditions(self, initial_conditions):
        self._initial_conditions = self._set_dict(
            initial_conditions, "initial_conditions"
        )

    @property
    def boundary_conditions(self):
        return self._boundary_conditions

    @boundary_conditions.setter
    def boundary_conditions(self, boundary_conditions):
        # Convert any numbers to a pybamm.Scalar
        for var, bcs in boundary_conditions.items():
            for side, bc in bcs.items():
                if isinstance(bc[0], numbers.Number):
                    # typ is the type of the bc, e.g. "Dirichlet" or "Neumann"
                    eqn, typ = boundary_conditions[var][side]
                    boundary_conditions[var][side] = (pybamm.Scalar(eqn), typ)
                # Check types
                if bc[1] not in ["Dirichlet", "Neumann"]:
                    raise pybamm.ModelError(
                        """
                        boundary condition types must be Dirichlet or Neumann, not '{}'
                        """.format(
                            bc[1]
                        )
                    )
        self._boundary_conditions = boundary_conditions

    @property
    def variables(self):
        return self._variables

    @variables.setter
    def variables(self, variables):
        self._variables = variables

    @property
    def events(self):
        return self._events

    @events.setter
    def events(self, events):
        self._events = events

    @property
    def concatenated_rhs(self):
        return self._concatenated_rhs

    @concatenated_rhs.setter
    def concatenated_rhs(self, concatenated_rhs):
        self._concatenated_rhs = concatenated_rhs

    @property
    def concatenated_initial_conditions(self):
        return self._concatenated_initial_conditions

    @concatenated_initial_conditions.setter
    def concatenated_initial_conditions(self, concatenated_initial_conditions):
        self._concatenated_initial_conditions = concatenated_initial_conditions

    @property
    def mass_matrix(self):
        return self._mass_matrix

    @mass_matrix.setter
    def mass_matrix(self, mass_matrix):
        self._mass_matrix = mass_matrix

    @property
    def jacobian(self):
        return self._jacobian

    @jacobian.setter
    def jacobian(self, jacobian):
        self._jacobian = jacobian

    @property
    def use_capacitance(self):
        return self._use_capacitance

    def __getitem__(self, key):
        return self.rhs[key]

    def update(self, *submodels):
        """
        Update model to add new physics from submodels

        Parameters
        ----------
        submodel : iterable of :class:`pybamm.BaseModel`
            The submodels from which to create new model
        """
        for submodel in submodels:

            # check and then update dicts
            self.check_and_combine_dict(self._rhs, submodel.rhs)
            self.check_and_combine_dict(self._algebraic, submodel.algebraic)
            self.check_and_combine_dict(
                self._initial_conditions, submodel.initial_conditions
            )
            self.check_and_combine_dict(
                self._boundary_conditions, submodel.boundary_conditions
            )
            self.variables.update(submodel.variables)  # keys are strings so no check
            self._events.extend(submodel.events)

    def check_and_combine_dict(self, dict1, dict2):
        # check that the key ids are distinct
        ids1 = set(x.id for x in dict1.keys())
        ids2 = set(x.id for x in dict2.keys())
        if len(ids1.intersection(ids2)) != 0:
            raise pybamm.ModelError("Submodel incompatible: duplicate variables")
        dict1.update(dict2)

    def check_well_posedness(self, post_discretisation=False):
        """
        Check that the model is well-posed by executing the following tests:
        - Model is not over- or underdetermined, by comparing keys and equations in rhs
        and algebraic. Overdetermined if more equations than variables, underdetermined
        if more variables than equations.
        - There is an initial condition in self.initial_conditions for each
        variable/equation pair in self.rhs
        - There are appropriate boundary conditions in self.boundary_conditions for each
        variable/equation pair in self.rhs and self.algebraic

        Parameters
        ----------
        post_discretisation : boolean
            A flag indicating tests to be skipped after discretisation
        """
        # Equations (differential and algebraic)
        # Get all the variables from differential and algebraic equations
        vars_in_rhs_keys = set()
        vars_in_algebraic_keys = set()
        vars_in_eqns = set()
        # Get all variables ids from rhs and algebraic keys and equations
        # For equations we look through the whole expression tree.
        # "Variables" can be Concatenations so we also have to look in the whole
        # expression tree
        for var, eqn in self.rhs.items():
            vars_in_rhs_keys.update(
                [x.id for x in var.pre_order() if isinstance(x, pybamm.Variable)]
            )
            vars_in_eqns.update(
                [x.id for x in eqn.pre_order() if isinstance(x, pybamm.Variable)]
            )
        for var, eqn in self.algebraic.items():
            vars_in_algebraic_keys.update(
                [x.id for x in var.pre_order() if isinstance(x, pybamm.Variable)]
            )
            vars_in_eqns.update(
                [x.id for x in eqn.pre_order() if isinstance(x, pybamm.Variable)]
            )
        # If any keys are repeated between rhs and algebraic then the model is
        # overdetermined
        if not set(vars_in_rhs_keys).isdisjoint(vars_in_algebraic_keys):
            raise pybamm.ModelError("model is overdetermined (repeated keys)")
        # If any algebraic keys don't appear in the eqns then the model is
        # overdetermined (but rhs keys can be absent from the eqns, e.g. dcdt = -1 is
        # fine)
        # Skip this step after discretisation, as any variables in the equations will
        # have been discretised to slices but keys will still be variables
        extra_algebraic_keys = vars_in_algebraic_keys.difference(vars_in_eqns)
        if extra_algebraic_keys and not post_discretisation:
            raise pybamm.ModelError("model is overdetermined (extra algebraic keys)")
        # If any variables in the equations don't appear in the keys then the model is
        # underdetermined
        vars_in_keys = vars_in_rhs_keys.union(vars_in_algebraic_keys)
        extra_variables = vars_in_eqns.difference(vars_in_keys)
        if extra_variables:
            raise pybamm.ModelError("model is underdetermined (too many variables)")
        # Before discretisation, each algebraic equation key must appear in the equation
        # After discretisation, there must be at least one StateVector in each algebraic
        # equation
        if not post_discretisation:
            # After the model has been defined, each algebraic equation key should
            # appear in that algebraic equation
            for var, eqn in self.algebraic.items():
                if not any(x.id == var.id for x in eqn.pre_order()):
                    raise pybamm.ModelError(
                        "each variable in the algebraic eqn keys must appear in the eqn"
                    )
        else:
            # variables in keys don't get discretised so they will no longer match
            # with the state vectors in the algebraic equations. Instead, we check
            # that each algebraic equation contains some StateVector
            for eqn in self.algebraic.values():
                if not any(isinstance(x, pybamm.StateVector) for x in eqn.pre_order()):
                    raise pybamm.ModelError(
                        "each algebraic equation must contain at least one StateVector"
                    )

        # Initial conditions
        for var in self.rhs.keys():
            if var not in self.initial_conditions.keys():
                raise pybamm.ModelError(
                    """no initial condition given for variable '{}'""".format(var)
                )

        # Boundary conditions
        # for var, eqn in {**self.rhs, **self.algebraic}.items():
        #     if eqn.has_spatial_derivatives():
        #         # Variable must be in the boundary conditions
        #         if not any(
        #             var.id == symbol.id for symbol in self.boundary_conditions.keys()
        #         ):
        #             raise pybamm.ModelError(
        #                 """
        #                 no boundary condition given for variable '{}' with equation '{}'
        #                 """.format(
        #                     var, eqn
        #                 )
        #             )

        # Standard Output Variables
        missing_vars = []
        for output, expression in self._variables.items():
            if expression is None:
                missing_vars.append(output)
        if len(missing_vars) > 0:
            warnings.warn(
                "the standard output variable(s) '{}' have not been supplied. "
                "These may be required for testing or comparison with other "
                "models.".format(missing_vars),
                pybamm.ModelWarning,
                stacklevel=2,
            )
            # Remove missing entries
            for output in missing_vars:
                del self._variables[output]


class StandardBatteryBaseModel(BaseModel):
    """
    Base model class with some default settings and required variables

    **Extends:** :class:`StandardBatteryBaseModel`
    """

    def __init__(self):
        super().__init__()

        # Default parameter values, geometry, submesh, spatial methods and solver
        # Lion parameters left as default parameter set for tests
        input_path = os.path.join(os.getcwd(), "input", "parameters", "lithium-ion")
        self.default_parameter_values = pybamm.ParameterValues(
            os.path.join(
                input_path, "mcmb2528_lif6-in-ecdmc_lico2_parameters_Dualfoil.csv"
            ),
            {
                "Typical current [A]": 1,
                "Current function": os.path.join(
                    os.getcwd(),
                    "pybamm",
                    "parameters",
                    "standard_current_functions",
                    "constant_current.py",
                ),
                "Electrolyte diffusivity": os.path.join(
                    input_path, "electrolyte_diffusivity_Capiglia1999.py"
                ),
                "Electrolyte conductivity": os.path.join(
                    input_path, "electrolyte_conductivity_Capiglia1999.py"
                ),
                "Negative electrode OCV": os.path.join(
                    input_path, "graphite_mcmb2528_ocp_Dualfoil.py"
                ),
                "Positive electrode OCV": os.path.join(
                    input_path, "lico2_ocp_Dualfoil.py"
                ),
                "Negative electrode diffusivity": os.path.join(
                    input_path, "graphite_mcmb2528_diffusivity_Dualfoil.py"
                ),
                "Positive electrode diffusivity": os.path.join(
                    input_path, "lico2_diffusivity_Dualfoil.py"
                ),
            },
        )
        self.default_geometry = pybamm.Geometry("1D macro", "1+1D micro")
        var = pybamm.standard_spatial_vars
        self.default_var_pts = {
            var.x_n: 40,
            var.x_s: 25,
            var.x_p: 35,
            var.r_n: 10,
            var.r_p: 10,
            var.z: 10,
        }
        self.default_submesh_types = {
            "negative electrode": pybamm.Uniform1DSubMesh,
            "separator": pybamm.Uniform1DSubMesh,
            "positive electrode": pybamm.Uniform1DSubMesh,
            "negative particle": pybamm.Uniform1DSubMesh,
            "positive particle": pybamm.Uniform1DSubMesh,
            "current collector": pybamm.Uniform1DSubMesh,
        }
        self.default_spatial_methods = {
            "macroscale": pybamm.FiniteVolume,
            "negative particle": pybamm.FiniteVolume,
            "positive particle": pybamm.FiniteVolume,
            "current collector": pybamm.FiniteVolume,
        }

        # Standard output variables
        # Interfacial current
        self.variables.update(
            {
                "Negative electrode current density": None,
                "Positive electrode current density": None,
                "Electrolyte current density": None,
                "Interfacial current density": None,
                "Exchange-current density": None,
            }
        )

        self.variables.update(
            {
                "Negative electrode current density [A.m-2]": None,
                "Positive electrode current density [A.m-2]": None,
                "Electrolyte current density [A.m-2]": None,
                "Interfacial current density [A.m-2]": None,
                "Exchange-current density [A.m-2]": None,
            }
        )
        # Voltage
        self.variables.update(
            {
                "Negative electrode open circuit potential": None,
                "Positive electrode open circuit potential": None,
                "Average negative electrode open circuit potential": None,
                "Average positive electrode open circuit potential": None,
                "Average open circuit voltage": None,
                "Measured open circuit voltage": None,
                "Terminal voltage": None,
            }
        )

        self.variables.update(
            {
                "Negative electrode open circuit potential [V]": None,
                "Positive electrode open circuit potential [V]": None,
                "Average negative electrode open circuit potential [V]": None,
                "Average positive electrode open circuit potential [V]": None,
                "Average open circuit voltage [V]": None,
                "Measured open circuit voltage [V]": None,
                "Terminal voltage [V]": None,
            }
        )

        # Overpotentials
        self.variables.update(
            {
                "Negative reaction overpotential": None,
                "Positive reaction overpotential": None,
                "Average negative reaction overpotential": None,
                "Average positive reaction overpotential": None,
                "Average reaction overpotential": None,
                "Average electrolyte overpotential": None,
                "Average solid phase ohmic losses": None,
            }
        )

        self.variables.update(
            {
                "Negative reaction overpotential [V]": None,
                "Positive reaction overpotential [V]": None,
                "Average negative reaction overpotential [V]": None,
                "Average positive reaction overpotential [V]": None,
                "Average reaction overpotential [V]": None,
                "Average electrolyte overpotential [V]": None,
                "Average solid phase ohmic losses [V]": None,
            }
        )
        # Concentration
        self.variables.update(
            {
                "Electrolyte concentration": None,
                "Electrolyte concentration [mol.m-3]": None,
            }
        )

        # Potential
        self.variables.update(
            {
                "Negative electrode potential [V]": None,
                "Positive electrode potential [V]": None,
                "Electrolyte potential [V]": None,
            }
        )

        # Current
        icell = pybamm.electrical_parameters.current_with_time
        icell_dim = pybamm.electrical_parameters.dimensional_current_density_with_time
        I = pybamm.electrical_parameters.dimensional_current_with_time
        self.variables.update(
            {
                "Total current density": icell,
                "Total current density [A.m-2]": icell_dim,
                "Current [A]": I,
            }
        )
        # Time
        self.variables.update({"Time": pybamm.t})
        # x-position
        var = pybamm.standard_spatial_vars
        L_x = pybamm.geometric_parameters.L_x
        self.variables.update(
            {
                "x": var.x,
                "x [m]": var.x * L_x,
                "x_n": var.x_n,
                "x_n [m]": var.x_n * L_x,
                "x_s": var.x_s,
                "x_s [m]": var.x_s * L_x,
                "x_p": var.x_p,
                "x_p [m]": var.x_p * L_x,
            }
        )

    @property
<<<<<<< HEAD
    def default_bc_options(self):
        return {"dimensionality": 1}
=======
    def default_solver(self):
        """
        Create and return the default solver for this model
        """
        try:
            default_solver = pybamm.ScikitsOdeSolver()
        except ImportError:
            default_solver = pybamm.ScipySolver()

        return default_solver
>>>>>>> 8a9ed8bf


class SubModel(StandardBatteryBaseModel):
    def __init__(self, set_of_parameters):
        super().__init__()
        self.set_of_parameters = set_of_parameters
        # Initialise empty variables (to avoid overwriting with 'None')
        self.variables = {}


class LeadAcidBaseModel(StandardBatteryBaseModel):
    """
    Overwrites default parameters from Base Model with default parameters for
    lead-acid models

    **Extends:** :class:`StandardBatteryBaseModel`

    """

    def __init__(self):
        super().__init__()

        # Overwrite default parameter values
        input_path = os.path.join(os.getcwd(), "input", "parameters", "lead-acid")
        self.default_parameter_values = pybamm.ParameterValues(
            "input/parameters/lead-acid/default.csv",
            {
                "Typical current [A]": 1,
                "Current function": os.path.join(
                    os.getcwd(),
                    "pybamm",
                    "parameters",
                    "standard_current_functions",
                    "constant_current.py",
                ),
                "Electrolyte diffusivity": os.path.join(
                    input_path, "electrolyte_diffusivity_Gu1997.py"
                ),
                "Electrolyte conductivity": os.path.join(
                    input_path, "electrolyte_conductivity_Gu1997.py"
                ),
                "Electrolyte viscosity": os.path.join(
                    input_path, "electrolyte_viscosity_Chapman1968.py"
                ),
                "Darken thermodynamic factor": os.path.join(
                    input_path, "darken_thermodynamic_factor_Chapman1968.py"
                ),
                "Negative electrode OCV": os.path.join(
                    input_path, "lead_electrode_ocv_Bode1977.py"
                ),
                "Positive electrode OCV": os.path.join(
                    input_path, "lead_dioxide_electrode_ocv_Bode1977.py"
                ),
            },
        )

        # Overwrite geometry
        self.default_geometry = pybamm.Geometry("1D macro")

        # Standard time variable
        time_scale = pybamm.standard_parameters_lead_acid.tau_discharge
        I = pybamm.electrical_parameters.dimensional_current_with_time
        self.variables.update(
            {
                "Time [s]": pybamm.t * time_scale,
                "Time [min]": pybamm.t * time_scale / 60,
                "Time [h]": pybamm.t * time_scale / 3600,
                "Discharge capacity [A.h]": I * pybamm.t * time_scale / 3600,
            }
        )


class LithiumIonBaseModel(StandardBatteryBaseModel):
    """
    Overwrites default parameters from Base Model with default parameters for
    lithium-ion models

    **Extends:** :class:`StandardBatteryBaseModel`

    """

    def __init__(self):
        super().__init__()

        # Additional standard output variables
        # Time
        time_scale = pybamm.standard_parameters_lithium_ion.tau_discharge
        I = pybamm.electrical_parameters.dimensional_current_with_time
        self.variables.update(
            {
                "Time [s]": pybamm.t * time_scale,
                "Time [min]": pybamm.t * time_scale / 60,
                "Time [h]": pybamm.t * time_scale / 3600,
                "Discharge capacity [A.h]": I * pybamm.t * time_scale / 3600,
            }
        )

        # Particle concentration and position
        self.variables.update(
            {
                "Negative particle concentration": None,
                "Positive particle concentration": None,
                "Negative particle surface concentration": None,
                "Positive particle surface concentration": None,
                "Negative particle concentration [mol.m-3]": None,
                "Positive particle concentration [mol.m-3]": None,
                "Negative particle surface concentration [mol.m-3]": None,
                "Positive particle surface concentration [mol.m-3]": None,
            }
        )
        var = pybamm.standard_spatial_vars
        param = pybamm.geometric_parameters
        self.variables.update(
            {
                "r_n": var.r_n,
                "r_n [m]": var.r_n * param.R_n,
                "r_p": var.r_p,
                "r_p [m]": var.r_p * param.R_p,
            }
        )<|MERGE_RESOLUTION|>--- conflicted
+++ resolved
@@ -536,10 +536,6 @@
         )
 
     @property
-<<<<<<< HEAD
-    def default_bc_options(self):
-        return {"dimensionality": 1}
-=======
     def default_solver(self):
         """
         Create and return the default solver for this model
@@ -550,7 +546,10 @@
             default_solver = pybamm.ScipySolver()
 
         return default_solver
->>>>>>> 8a9ed8bf
+
+    @property
+    def default_bc_options(self):
+        return {"dimensionality": 1}
 
 
 class SubModel(StandardBatteryBaseModel):
