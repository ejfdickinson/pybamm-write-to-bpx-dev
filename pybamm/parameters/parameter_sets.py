--- conflicted
+++ resolved
@@ -66,9 +66,6 @@
          Pesaran. Multi-domain modeling of lithium-ion batteries encompassing
          multi-physics in varied length scales. Journal of the Electrochemical Society,
          158(8):A955–A969, 2011. doi:10.1149/1.3597614.
-<<<<<<< HEAD
-    * ORegan2022 :
-=======
     * OKane2022 :
        - Chang-Hui Chen, Ferran Brosa Planella, Kieran O'Regan, Dominika Gastol, W.
          Dhammika Widanage, and Emma Kendrick. Development of Experimental Techniques
@@ -79,8 +76,7 @@
          Offer, and Monica Marinescu. Lithium-ion battery degradation: how to model it.
          Phys. Chem. Chem. Phys., 24:7909-7922, 2022. URL:
          http://dx.doi.org/10.1039/D2CP00417H, doi:10.1039/D2CP00417H.
-    * ORegan2021 :
->>>>>>> 3fb58776
+    * ORegan2022 :
        - Chang-Hui Chen, Ferran Brosa Planella, Kieran O'Regan, Dominika Gastol, W.
          Dhammika Widanage, and Emma Kendrick. Development of Experimental Techniques
          for Parameterization of Multi-scale Lithium-ion Battery Models. Journal of The
