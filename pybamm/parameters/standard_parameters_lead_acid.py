--- conflicted
+++ resolved
@@ -94,8 +94,8 @@
 sigma_p_dim = pybamm.Parameter("Positive electrode conductivity [S.m-1]")
 # In lead-acid the current collector and electrodes are the same (same conductivity)
 # but we correct here for Bruggeman
-sigma_cn_dimensional = sigma_n_dim * (1 - eps_n_max) ** b
-sigma_cp_dimensional = sigma_p_dim * (1 - eps_p_max) ** b
+sigma_cn_dimensional = sigma_n_dim * (1 - eps_n_max) ** b_s_n
+sigma_cp_dimensional = sigma_p_dim * (1 - eps_p_max) ** b_s_p
 
 # Electrochemical reactions
 # Main
@@ -161,8 +161,6 @@
 M_ox = pybamm.Parameter("Molar mass of oxygen molecules [kg.mol-1]")
 M_hy = pybamm.Parameter("Molar mass of hydrogen molecules [kg.mol-1]")
 
-<<<<<<< HEAD
-=======
 # Electrode properties
 V_Pb = pybamm.Parameter("Molar volume of lead [m3.mol-1]")
 V_PbO2 = pybamm.Parameter("Molar volume of lead-dioxide [m3.mol-1]")
@@ -178,7 +176,6 @@
 Q_p_max_dimensional = pybamm.Parameter("Positive electrode volumetric capacity [C.m-3]")
 
 
->>>>>>> f1d0dc2c
 # Fake thermal
 Delta_T = pybamm.Scalar(0)
 
