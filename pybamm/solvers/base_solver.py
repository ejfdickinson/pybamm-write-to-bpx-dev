--- conflicted
+++ resolved
@@ -138,12 +138,8 @@
         if self.ode_solver is True:
             self.root_method = None
         if (
-<<<<<<< HEAD
-            isinstance(self, pybamm.CasadiSolver)
-=======
             isinstance(self, (pybamm.CasadiSolver, pybamm.CasadiAlgebraicSolver))
             or self.root_method == "casadi"
->>>>>>> 082f4e57
         ) and model.convert_to_format != "casadi":
             pybamm.logger.warning(
                 "Converting {} to CasADi for solving with CasADi solver".format(
