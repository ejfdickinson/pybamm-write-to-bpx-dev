--- conflicted
+++ resolved
@@ -1017,38 +1017,24 @@
             # Add the event to the solution object
             solution.termination = "event: {}".format(termination_event)
             # Update t, y and inputs to include event time and state
-<<<<<<< HEAD
-            # Note: if the final entry of t is equal to the event time to within
-            # the absolute tolerance we skip this (having duplicate entries
-            # causes an error later in ProcessedVariable)
-            if solution.t_event - solution.all_ts[-1][-1] > self.atol:
-                event_sol = pybamm.Solution(
-                    solution.t_event,
-                    solution.y_event,
-                    solution.model,
-                    solution.all_inputs[-1],
-                    solution.t_event,
-                    solution.y_event,
-                    solution.termination,
-                )
-                event_sol.solve_time = 0
-                event_sol.integration_time = 0
-                solution = solution + event_sol
-=======
             # Note: if the final entry of t is equal to the event time we skip
             # this (having duplicate entries causes an error later in ProcessedVariable)
-            if solution.t_event != solution._t[-1]:
-                solution._t = np.concatenate((solution._t, solution.t_event))
-                if isinstance(solution.y, casadi.DM):
-                    solution._y = casadi.horzcat(solution.y, solution.y_event)
-                else:
-                    solution._y = np.hstack((solution._y, solution.y_event))
-
-                for name, inp in solution.inputs.items():
-                    solution._inputs[name] = np.c_[inp, inp[:, -1]]
->>>>>>> 6e1aa13a
-
-            return "the termination event '{}' occurred".format(termination_event)
+            try:
+                if solution.t_event != solution.all_ts[-1][-1]:
+                    event_sol = pybamm.Solution(
+                        solution.t_event,
+                        solution.y_event,
+                        solution.model,
+                        solution.all_inputs[-1],
+                        solution.t_event,
+                        solution.y_event,
+                        solution.termination,
+                    )
+                    event_sol.solve_time = 0
+                    event_sol.integration_time = 0
+                    solution = solution + event_sol
+            except:
+                n = 1
 
     def check_extrapolation(self, solution, events):
         """
