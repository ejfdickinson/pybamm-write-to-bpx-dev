#
# Solution class
#
import casadi
import numbers
import numpy as np
import pickle
import pybamm
import pandas as pd
from scipy.io import savemat


class Solution(object):
    """
    (Semi-private) class containing the solution of, and various attributes associated
    with, a PyBaMM model. This class is automatically created by the `Solution` class,
    and should never be called from outside the `Solution` class.

    Parameters
    ----------
    all_ts : :class:`numpy.array`, size (n,) (or list of these)
        A one-dimensional array containing the times at which the solution is evaluated.
        A list of times can be provided instead to initialize a solution with
        sub-solutions.
    all_ys : :class:`numpy.array`, size (m, n) (or list of these)
        A two-dimensional array containing the values of the solution. y[i, :] is the
        vector of solutions at time t[i].
        A list of ys can be provided instead to initialize a solution with
        sub-solutions.
    model : :class:`pybamm.BaseModel`
        The model that was used to calculate the solution
    all_inputs : dict (or list of these)
        The inputs that were used to calculate the solution
        A list of inputs can be provided instead to initialize a solution with
        sub-solutions.
    t_event : :class:`numpy.array`, size (1,)
        A zero-dimensional array containing the time at which the event happens.
    y_event : :class:`numpy.array`, size (m,)
        A one-dimensional array containing the value of the solution at the time when
        the event happens.
    termination : str
        String to indicate why the solution terminated
<<<<<<< HEAD
    copy_this : :class:`pybamm.Solution`, optional
        A solution to copy, if provided. Default is None.
    model : a pybamm model, optional
        Model from which the solution was obtained. Default is None, in which case
        :class:`pybamm.BaseModel` is used.
    inputs : dict, optional
        Inputs for the solution. Default is None (empty dict)
=======
>>>>>>> f4ea0e7c

    """

    def __init__(
        self,
<<<<<<< HEAD
        t,
        y,
        t_event=None,
        y_event=None,
        termination="final time",
        copy_this=None,
        model=None,
        inputs=None,
    ):
        self.t = t
        self.inputs = inputs

        # If the model has been provided, split up y into solution and sensitivity
        # Don't do this if the sensitivity equations have not been computed (i.e. if
        # y only has the shape or the rhs and alg solution)
        # Don't do this if y is symbolic (sensitivities will be calculated a different
        # way)
        if (
            model is None
            or isinstance(y, casadi.Function)
            or model.len_rhs_and_alg == y.shape[0]
            or model.len_rhs_and_alg == 0  # for the dummy solver
        ):
            self.y = y
            self.sensitivity = {}
        else:
            n_states = model.len_rhs_and_alg
            n_rhs = model.len_rhs
            n_alg = model.len_alg
            n_t = len(t)
            n_p = np.vstack(list(inputs.values())).size
            # Get the point where the algebraic equations start
            len_rhs_and_sens = (n_p + 1) * model.len_rhs
            # self._y gets the part of the solution vector that correspond to the
            # actual ODE/DAE solution
            self.y = np.vstack(
                [
                    y[: model.len_rhs, :],
                    y[len_rhs_and_sens : len_rhs_and_sens + model.len_alg, :],
                ]
            )
            # save sensitivities as a dictionary
            # first save the whole sensitivity matrix
            # reshape using Fortran order to get the right array:
            #   t0_x0_p0, t0_x0_p1, ..., t0_x0_pn
            #   t0_x1_p0, t0_x1_p1, ..., t0_x1_pn
            #   ...
            #   t0_xn_p0, t0_xn_p1, ..., t0_xn_pn
            #   t1_x0_p0, t1_x0_p1, ..., t1_x0_pn
            #   t1_x1_p0, t1_x1_p1, ..., t1_x1_pn
            #   ...
            #   t1_xn_p0, t1_xn_p1, ..., t1_xn_pn
            #   ...
            #   tn_x0_p0, tn_x0_p1, ..., tn_x0_pn
            #   tn_x1_p0, tn_x1_p1, ..., tn_x1_pn
            #   ...
            #   tn_xn_p0, tn_xn_p1, ..., tn_xn_pn
            # 1, Extract rhs and alg sensitivities and reshape into 3D matrices
            # with shape (n_p, n_states, n_t)
            if isinstance(y, casadi.DM):
                y_full = y.full()
            else:
                y_full = y
            ode_sens = y_full[n_rhs:len_rhs_and_sens, :].reshape(n_p, n_rhs, n_t)
            alg_sens = y_full[len_rhs_and_sens + n_alg :, :].reshape(n_p, n_alg, n_t)
            # 2. Concatenate into a single 3D matrix with shape (n_p, n_states, n_t)
            # i.e. along first axis
            full_sens_matrix = np.concatenate([ode_sens, alg_sens], axis=1)
            # Transpose and reshape into a (n_states * n_t, n_p) matrix
            full_sens_matrix = full_sens_matrix.transpose(2, 1, 0).reshape(
                n_t * n_states, n_p
            )

            # Save the full sensitivity matrix
            sensitivity = {"all": full_sens_matrix}
            # also save the sensitivity wrt each parameter (read the columns of the
            # sensitivity matrix)
            start = 0
            for i, (name, inp) in enumerate(self.inputs.items()):
                input_size = inp.shape[0]
                end = start + input_size
                sensitivity[name] = full_sens_matrix[:, start:end]
                start = end
            self.sensitivity = sensitivity

        self.model = model
        self._t_event = t_event
        self._y_event = y_event
        self._termination = termination
        if copy_this is None:
            self.set_up_time = None
            self.solve_time = None
            self.integration_time = None
        else:
            self.set_up_time = copy_this.set_up_time
            self.solve_time = copy_this.solve_time
            self.integration_time = copy_this.integration_time
=======
        all_ts,
        all_ys,
        model,
        all_inputs,
        t_event=None,
        y_event=None,
        termination="final time",
    ):
        if not isinstance(all_ts, list):
            all_ts = [all_ts]
        if not isinstance(all_ys, list):
            all_ys = [all_ys]
        self.all_ts = all_ts
        self.all_ys = all_ys

        self._t_event = t_event
        self._y_event = y_event
        self._termination = termination

        # Set up inputs
        if not isinstance(all_inputs, list):
            for key, value in all_inputs.items():
                if isinstance(value, numbers.Number):
                    all_inputs[key] = np.array([value])
            all_inputs = [all_inputs]
        self.all_inputs = all_inputs
        self.has_symbolic_inputs = any(
            isinstance(v, casadi.MX) for v in all_inputs[0].values()
        )

        # Set up model
        self._model = model

        # Copy the timescale_eval and lengthscale_evals if they exist
        if hasattr(model, "timescale_eval"):
            self.timescale_eval = model.timescale_eval
        else:
            self.timescale_eval = model.timescale.evaluate()
        # self.timescale_eval = model.timescale_eval
        if hasattr(model, "length_scales_eval"):
            self.length_scales_eval = model.length_scales_eval
        else:
            self.length_scales_eval = {
                domain: scale.evaluate()
                for domain, scale in model.length_scales.items()
            }

        self.set_up_time = None
        self.solve_time = None
        self.integration_time = None
>>>>>>> f4ea0e7c

        # initiaize empty variables and data
        self._variables = pybamm.FuzzyDict()
        self.data = pybamm.FuzzyDict()

        # Add self as sub-solution for compatibility with ProcessedVariable
        self._sub_solutions = [self]

        # Solution now uses CasADi
        pybamm.citations.register("Andersson2019")

    @property
    def t(self):
        "Times at which the solution is evaluated"
        try:
            return self._t
        except AttributeError:
            self.set_t()
            return self._t

    def set_t(self):
        self._t = np.concatenate(self.all_ts)
        if any(np.diff(self._t) <= 0):
            raise ValueError("Solution time vector must be strictly increasing")

    @property
    def y(self):
        "Values of the solution"
        try:
            return self._y
        except AttributeError:
            self.set_y()
            return self._y

<<<<<<< HEAD
    @y.setter
    def y(self, y):
        if isinstance(y, casadi.Function):
            self._y_fn = None
            inputs_stacked = casadi.vertcat(*self.inputs.values())
            self._y = y(inputs_stacked)
            self._y_sym = y(self._symbolic_inputs)
        else:
            self._y = y
            self._y_fn = None
            self._y_sym = None
=======
    def set_y(self):
        if isinstance(self.all_ys[0], (casadi.DM, casadi.MX)):
            self._y = casadi.horzcat(*self.all_ys)
        else:
            self._y = np.hstack(self.all_ys)
>>>>>>> f4ea0e7c

    @property
    def model(self):
        "Model used for solution"
        return self._model

    @property
<<<<<<< HEAD
    def inputs(self):
        "Values of the inputs"
        return self._inputs

    @inputs.setter
    def inputs(self, inputs):
        "Updates the input values"
        # if inputs are None, initialize empty, to be populated later
        inputs = inputs or pybamm.FuzzyDict()

        # self._inputs = {}
        # for name, inp in inputs.items():
        #     # Convert number to vector of the right shape
        #     if isinstance(inp, numbers.Number):
        #         inp = inp * np.ones((1, len(self.t)))
        #     # Otherwise, tile a vector
        #     elif inp.ndim == 1:
        #         inp = np.tile(inp, (len(self.t), 1)).T
        #     elif inp.shape[1] != len(self.t):
        #         inp = np.tile(inp, len(self.t))
        #     self._inputs[name] = inp
        # If there are symbolic inputs, just store them as given
        if any(isinstance(v, casadi.MX) for v in inputs.values()):
            self.has_symbolic_inputs = True
            self._inputs = {}
            for name, inp in inputs.items():
                if isinstance(inp, numbers.Number):
                    self._inputs[name] = casadi.DM([inp])
                else:
                    self._inputs[name] = inp

        # Otherwise, make them the same size as the time vector
        else:
            self.has_symbolic_inputs = False
            self._inputs = {}
            for name, inp in inputs.items():
                # Convert number to vector of the right shape
                if isinstance(inp, numbers.Number):
                    inp = inp * np.ones((1, len(self.t)))
                # Tile a vector
                else:
                    if inp.ndim == 1:
                        inp = inp[:, np.newaxis]
                    inp = np.tile(inp, len(self.t))
                self._inputs[name] = inp
=======
    def all_inputs_casadi(self):
        try:
            return self._all_inputs_casadi
        except AttributeError:
            self._all_inputs_casadi = [
                casadi.vertcat(*inp.values()) for inp in self.all_inputs
            ]
            return self._all_inputs_casadi
>>>>>>> f4ea0e7c

    @property
    def t_event(self):
        "Time at which the event happens"
        return self._t_event

    @t_event.setter
    def t_event(self, value):
        "Updates the event time"
        self._t_event = value

    @property
    def y_event(self):
        "Value of the solution at the time of the event"
        return self._y_event

    @y_event.setter
    def y_event(self, value):
        "Updates the solution at the time of the event"
        self._y_event = value

    @property
    def termination(self):
        "Reason for termination"
        return self._termination

    @termination.setter
    def termination(self, value):
        "Updates the reason for termination"
        self._termination = value

    @property
    def total_time(self):
        return self.set_up_time + self.solve_time

    def update(self, variables):
        """Add ProcessedVariables to the dictionary of variables in the solution"""
        # Convert single entry to list
        if isinstance(variables, str):
            variables = [variables]
        # Process
        for key in variables:
            pybamm.logger.debug("Post-processing {}".format(key))
            # If there are symbolic inputs then we need to make a
            # ProcessedSymbolicVariable
            if self.has_symbolic_inputs is True:
                var = pybamm.ProcessedSymbolicVariable(self.model.variables[key], self)

            # Otherwise a standard ProcessedVariable is ok
            else:
                var_pybamm = self.model.variables[key]

                if key in self.model._variables_casadi:
                    var_casadi = self.model._variables_casadi[key]
                else:
                    self._t_MX = casadi.MX.sym("t")
                    self._y_MX = casadi.MX.sym("y", self.all_ys[0].shape[0])
                    self._symbolic_inputs_dict = {
                        key: casadi.MX.sym("input", value.shape[0])
                        for key, value in self.all_inputs[0].items()
                    }
                    self._symbolic_inputs = casadi.vertcat(
                        *[p for p in self._symbolic_inputs_dict.values()]
                    )

                    # Convert variable to casadi
                    # Make all inputs symbolic first for converting to casadi
                    var_sym = var_pybamm.to_casadi(
                        self._t_MX, self._y_MX, inputs=self._symbolic_inputs_dict
                    )

                    var_casadi = casadi.Function(
                        "variable",
                        [self._t_MX, self._y_MX, self._symbolic_inputs],
                        [var_sym],
                    )
                    self.model._variables_casadi[key] = var_casadi

                var = pybamm.ProcessedVariable(var_pybamm, var_casadi, self)

            # Save variable and data
            self._variables[key] = var
            self.data[key] = var.data

    def __getitem__(self, key):
        """Read a variable from the solution. Variables are created 'just in time', i.e.
        only when they are called.

        Parameters
        ----------
        key : str
            The name of the variable

        Returns
        -------
        :class:`pybamm.ProcessedVariable`
            A variable that can be evaluated at any time or spatial point. The
            underlying data for this variable is available in its attribute ".data"
        """

        # return it if it exists
        if key in self._variables:
            return self._variables[key]
        else:
            # otherwise create it, save it and then return it
            self.update(key)
            return self._variables[key]

    def plot(self, output_variables=None, **kwargs):
        """
        A method to quickly plot the outputs of the solution. Creates a
        :class:`pybamm.QuickPlot` object (with keyword arguments 'kwargs') and
        then calls :meth:`pybamm.QuickPlot.dynamic_plot`.

        Parameters
        ----------
        output_variables: list, optional
            A list of the variables to plot.
        **kwargs
            Additional keyword arguments passed to
            :meth:`pybamm.QuickPlot.dynamic_plot`.
            For a list of all possible keyword arguments see :class:`pybamm.QuickPlot`.
        """
        return pybamm.dynamic_plot(self, output_variables=output_variables, **kwargs)

    def clear_casadi_attributes(self):
        "Remove casadi objects for pickling, will be computed again automatically"
        self._t_MX = None
        self._y_MX = None
        self._symbolic_inputs = None
        self._symbolic_inputs_dict = None

    def save(self, filename):
        """Save the whole solution using pickle"""
        # No warning here if len(self.data)==0 as solution can be loaded
        # and used to process new variables

        self.clear_casadi_attributes()
        # Pickle
        with open(filename, "wb") as f:
            pickle.dump(self, f, pickle.HIGHEST_PROTOCOL)

    def save_data(self, filename, variables=None, to_format="pickle", short_names=None):
        """
        Save solution data only (raw arrays)

        Parameters
        ----------
        filename : str
            The name of the file to save data to
        variables : list, optional
            List of variables to save. If None, saves all of the variables that have
            been created so far
        to_format : str, optional
            The format to save to. Options are:

            - 'pickle' (default): creates a pickle file with the data dictionary
            - 'matlab': creates a .mat file, for loading in matlab
            - 'csv': creates a csv file (0D variables only)
        short_names : dict, optional
            Dictionary of shortened names to use when saving. This may be necessary when
            saving to MATLAB, since no spaces or special characters are allowed in
            MATLAB variable names. Note that not all the variables need to be given
            a short name.

        """
        if variables is None:
            # variables not explicitly provided -> save all variables that have been
            # computed
            data = self.data
        else:
            # otherwise, save only the variables specified
            data = {}
            for name in variables:
                data[name] = self[name].data
        if len(data) == 0:
            raise ValueError(
                """
                Solution does not have any data. Please provide a list of variables
                to save.
                """
            )

        # Use any short names if provided
        data_short_names = {}
        short_names = short_names or {}
        for name, var in data.items():
            # change to short name if it exists
            if name in short_names:
                data_short_names[short_names[name]] = var
            else:
                data_short_names[name] = var

        if to_format == "pickle":
            with open(filename, "wb") as f:
                pickle.dump(data_short_names, f, pickle.HIGHEST_PROTOCOL)
        elif to_format == "matlab":
            # Check all the variable names only contain a-z, A-Z or _ or numbers
            for name in data_short_names.keys():
                # Check the string only contains the following ASCII:
                # a-z (97-122)
                # A-Z (65-90)
                # _ (95)
                # 0-9 (48-57) but not in the first position
                for i, s in enumerate(name):
                    if not (
                        97 <= ord(s) <= 122
                        or 65 <= ord(s) <= 90
                        or ord(s) == 95
                        or (i > 0 and 48 <= ord(s) <= 57)
                    ):
                        raise ValueError(
                            "Invalid character '{}' found in '{}'. ".format(s, name)
                            + "MATLAB variable names must only contain a-z, A-Z, _, "
                            "or 0-9 (except the first position). "
                            "Use the 'short_names' argument to pass an alternative "
                            "variable name, e.g. \n\n"
                            "\tsolution.save_data(filename, "
                            "['Electrolyte concentration'], to_format='matlab, "
                            "short_names={'Electrolyte concentration': 'c_e'})"
                        )
            savemat(filename, data_short_names)
        elif to_format == "csv":
            for name, var in data_short_names.items():
                if var.ndim >= 2:
                    raise ValueError(
                        "only 0D variables can be saved to csv, but '{}' is {}D".format(
                            name, var.ndim - 1
                        )
                    )
            df = pd.DataFrame(data_short_names)
            df.to_csv(filename, index=False)
        else:
            raise ValueError("format '{}' not recognised".format(to_format))

<<<<<<< HEAD

class Solution(_BaseSolution):
    """
    Class extending the base solution, with additional functionality for concatenating
    different solutions together

    **Extends**: :class:`_BaseSolution`

    """

    def __init__(
        self,
        t,
        y,
        t_event=None,
        y_event=None,
        termination="final time",
        model=None,
        inputs=None,
    ):
        super().__init__(
            t, y, t_event, y_event, termination, model=model, inputs=inputs
        )
        self.base_solution_class = _BaseSolution

=======
>>>>>>> f4ea0e7c
    @property
    def sub_solutions(self):
        "List of sub solutions that have been concatenated to form the full solution"
        return self._sub_solutions

    def __add__(self, other):
<<<<<<< HEAD
        "See :meth:`Solution.append`"
        self.append(other, create_sub_solutions=True)
        return self

    def append(self, solution, start_index=1, create_sub_solutions=False):
        """
        Appends solution.t and solution.y onto self.t and self.y.

        Note: by default this process removes the initial time and state of solution to
        avoid duplicate times and states being stored (self.t[-1] is equal to
        solution.t[0], and self.y[:, -1] is equal to solution.y[:, 0]). Set the optional
        argument ``start_index`` to override this behavior
        """
        # Create sub-solutions if necessary
        # sub-solutions are 'BaseSolution' objects, which have slightly reduced
        # functionality compared to normal solutions (can't append other solutions)
        if create_sub_solutions and not hasattr(self, "_sub_solutions"):
            self._sub_solutions = [
                self.base_solution_class(
                    self.t,
                    self.y,
                    self.t_event,
                    self.y_event,
                    self.termination,
                    copy_this=self,
                    model=self.model,
                    inputs=copy.copy(self.inputs),
                )
            ]

        # (Create and) update sub-solutions
        # Create a list of sub-solutions, which are simpler BaseSolution classes

        # Update t, y and inputs
        self._t = np.concatenate((self._t, solution.t[start_index:]))
        if isinstance(self.y, casadi.DM) and isinstance(solution.y, casadi.DM):
            self._y = casadi.horzcat(self.y, solution.y[:, start_index:])
        else:
            self._y = np.hstack((self._y, solution.y[:, start_index:]))
        for name, inp in self.inputs.items():
            solution_inp = solution.inputs[name]
            self.inputs[name] = np.c_[inp, solution_inp[:, start_index:]]
        # Update solution time
        self.solve_time += solution.solve_time
        self.integration_time += solution.integration_time
        # Update termination
        self._termination = solution.termination
        self._t_event = solution._t_event
        self._y_event = solution._y_event

        # Recompute existing variables
        for var in self._variables.keys():
            self.update(var)

        # Append sub_solutions
        if create_sub_solutions:
            self._sub_solutions.append(
                self.base_solution_class(
                    solution.t,
                    solution.y,
                    solution.t_event,
                    solution.y_event,
                    solution.termination,
                    copy_this=solution,
                    model=self.model,
                    inputs=copy.copy(solution.inputs),
                )
            )
=======
        """ Adds two solutions together, e.g. when stepping """
        # Special case: new solution only has one timestep and it is already in the
        # existing solution. In this case, return a copy of the existing solution
        if (
            len(other.all_ts) == 1
            and len(other.all_ts[0]) == 1
            and other.all_ts[0][0] == self.all_ts[-1][-1]
        ):
            return self.copy()

        # Update list of sub-solutions
        if other.all_ts[0][0] == self.all_ts[-1][-1]:
            # Skip first time step if it is repeated
            all_ts = self.all_ts + [other.all_ts[0][1:]] + other.all_ts[1:]
            all_ys = self.all_ys + [other.all_ys[0][:, 1:]] + other.all_ys[1:]
        else:
            all_ts = self.all_ts + other.all_ts
            all_ys = self.all_ys + other.all_ys

        new_sol = Solution(
            all_ts,
            all_ys,
            self.model,
            self.all_inputs + other.all_inputs,
            self.t_event,
            self.y_event,
            self.termination,
        )

        new_sol._all_inputs_casadi = self.all_inputs_casadi + other.all_inputs_casadi

        # Set solution time
        new_sol.solve_time = self.solve_time + other.solve_time
        new_sol.integration_time = self.integration_time + other.integration_time

        # Update termination using the latter solution
        new_sol._termination = other.termination
        new_sol._t_event = other._t_event
        new_sol._y_event = other._y_event

        # Set sub_solutions
        new_sol._sub_solutions = self.sub_solutions + other.sub_solutions

        return new_sol

    def copy(self):
        new_sol = Solution(
            self.all_ts,
            self.all_ys,
            self.model,
            self.all_inputs,
            self.t_event,
            self.y_event,
            self.termination,
        )
        new_sol._all_inputs_casadi = self.all_inputs_casadi
        new_sol._sub_solutions = self.sub_solutions

        new_sol.solve_time = self.solve_time
        new_sol.integration_time = self.integration_time
        new_sol.set_up_time = self.set_up_time

        return new_sol
>>>>>>> f4ea0e7c
<|MERGE_RESOLUTION|>--- conflicted
+++ resolved
@@ -40,120 +40,11 @@
         the event happens.
     termination : str
         String to indicate why the solution terminated
-<<<<<<< HEAD
-    copy_this : :class:`pybamm.Solution`, optional
-        A solution to copy, if provided. Default is None.
-    model : a pybamm model, optional
-        Model from which the solution was obtained. Default is None, in which case
-        :class:`pybamm.BaseModel` is used.
-    inputs : dict, optional
-        Inputs for the solution. Default is None (empty dict)
-=======
->>>>>>> f4ea0e7c
 
     """
 
     def __init__(
         self,
-<<<<<<< HEAD
-        t,
-        y,
-        t_event=None,
-        y_event=None,
-        termination="final time",
-        copy_this=None,
-        model=None,
-        inputs=None,
-    ):
-        self.t = t
-        self.inputs = inputs
-
-        # If the model has been provided, split up y into solution and sensitivity
-        # Don't do this if the sensitivity equations have not been computed (i.e. if
-        # y only has the shape or the rhs and alg solution)
-        # Don't do this if y is symbolic (sensitivities will be calculated a different
-        # way)
-        if (
-            model is None
-            or isinstance(y, casadi.Function)
-            or model.len_rhs_and_alg == y.shape[0]
-            or model.len_rhs_and_alg == 0  # for the dummy solver
-        ):
-            self.y = y
-            self.sensitivity = {}
-        else:
-            n_states = model.len_rhs_and_alg
-            n_rhs = model.len_rhs
-            n_alg = model.len_alg
-            n_t = len(t)
-            n_p = np.vstack(list(inputs.values())).size
-            # Get the point where the algebraic equations start
-            len_rhs_and_sens = (n_p + 1) * model.len_rhs
-            # self._y gets the part of the solution vector that correspond to the
-            # actual ODE/DAE solution
-            self.y = np.vstack(
-                [
-                    y[: model.len_rhs, :],
-                    y[len_rhs_and_sens : len_rhs_and_sens + model.len_alg, :],
-                ]
-            )
-            # save sensitivities as a dictionary
-            # first save the whole sensitivity matrix
-            # reshape using Fortran order to get the right array:
-            #   t0_x0_p0, t0_x0_p1, ..., t0_x0_pn
-            #   t0_x1_p0, t0_x1_p1, ..., t0_x1_pn
-            #   ...
-            #   t0_xn_p0, t0_xn_p1, ..., t0_xn_pn
-            #   t1_x0_p0, t1_x0_p1, ..., t1_x0_pn
-            #   t1_x1_p0, t1_x1_p1, ..., t1_x1_pn
-            #   ...
-            #   t1_xn_p0, t1_xn_p1, ..., t1_xn_pn
-            #   ...
-            #   tn_x0_p0, tn_x0_p1, ..., tn_x0_pn
-            #   tn_x1_p0, tn_x1_p1, ..., tn_x1_pn
-            #   ...
-            #   tn_xn_p0, tn_xn_p1, ..., tn_xn_pn
-            # 1, Extract rhs and alg sensitivities and reshape into 3D matrices
-            # with shape (n_p, n_states, n_t)
-            if isinstance(y, casadi.DM):
-                y_full = y.full()
-            else:
-                y_full = y
-            ode_sens = y_full[n_rhs:len_rhs_and_sens, :].reshape(n_p, n_rhs, n_t)
-            alg_sens = y_full[len_rhs_and_sens + n_alg :, :].reshape(n_p, n_alg, n_t)
-            # 2. Concatenate into a single 3D matrix with shape (n_p, n_states, n_t)
-            # i.e. along first axis
-            full_sens_matrix = np.concatenate([ode_sens, alg_sens], axis=1)
-            # Transpose and reshape into a (n_states * n_t, n_p) matrix
-            full_sens_matrix = full_sens_matrix.transpose(2, 1, 0).reshape(
-                n_t * n_states, n_p
-            )
-
-            # Save the full sensitivity matrix
-            sensitivity = {"all": full_sens_matrix}
-            # also save the sensitivity wrt each parameter (read the columns of the
-            # sensitivity matrix)
-            start = 0
-            for i, (name, inp) in enumerate(self.inputs.items()):
-                input_size = inp.shape[0]
-                end = start + input_size
-                sensitivity[name] = full_sens_matrix[:, start:end]
-                start = end
-            self.sensitivity = sensitivity
-
-        self.model = model
-        self._t_event = t_event
-        self._y_event = y_event
-        self._termination = termination
-        if copy_this is None:
-            self.set_up_time = None
-            self.solve_time = None
-            self.integration_time = None
-        else:
-            self.set_up_time = copy_this.set_up_time
-            self.solve_time = copy_this.solve_time
-            self.integration_time = copy_this.integration_time
-=======
         all_ts,
         all_ys,
         model,
@@ -167,11 +58,6 @@
         if not isinstance(all_ys, list):
             all_ys = [all_ys]
         self.all_ts = all_ts
-        self.all_ys = all_ys
-
-        self._t_event = t_event
-        self._y_event = y_event
-        self._termination = termination
 
         # Set up inputs
         if not isinstance(all_inputs, list):
@@ -201,10 +87,91 @@
                 for domain, scale in model.length_scales.items()
             }
 
+        # If the model has been provided, split up y into solution and sensitivity
+        # Don't do this if the sensitivity equations have not been computed (i.e. if
+        # y only has the shape or the rhs and alg solution)
+        # Don't do this if y is symbolic (sensitivities will be calculated a different
+        # way)
+        if (
+            model is None
+            or isinstance(all_ys[0], casadi.Function)
+            or model.len_rhs_and_alg == all_ys[0].shape[0]
+            or model.len_rhs_and_alg == 0  # for the dummy solver
+        ):
+            self.all_ys = all_ys
+            self.sensitivity = {}
+        else:
+            n_states = model.len_rhs_and_alg
+            n_rhs = model.len_rhs
+            n_alg = model.len_alg
+            n_p = self.all_inputs_casadi[0].size
+            # Get the point where the algebraic equations start
+            len_rhs_and_sens = (n_p + 1) * model.len_rhs
+            for idx, y in enumerate(all_ys):
+                n_t = len(self.all_ts[idx])
+                # y gets the part of the solution vector that correspond to the
+                # actual ODE/DAE solution
+                all_ys[idx] = np.vstack(
+                    [
+                        y[: model.len_rhs, :],
+                        y[len_rhs_and_sens : len_rhs_and_sens + model.len_alg, :],
+                    ]
+                )
+                # save sensitivities as a dictionary
+                # first save the whole sensitivity matrix
+                # reshape using Fortran order to get the right array:
+                #   t0_x0_p0, t0_x0_p1, ..., t0_x0_pn
+                #   t0_x1_p0, t0_x1_p1, ..., t0_x1_pn
+                #   ...
+                #   t0_xn_p0, t0_xn_p1, ..., t0_xn_pn
+                #   t1_x0_p0, t1_x0_p1, ..., t1_x0_pn
+                #   t1_x1_p0, t1_x1_p1, ..., t1_x1_pn
+                #   ...
+                #   t1_xn_p0, t1_xn_p1, ..., t1_xn_pn
+                #   ...
+                #   tn_x0_p0, tn_x0_p1, ..., tn_x0_pn
+                #   tn_x1_p0, tn_x1_p1, ..., tn_x1_pn
+                #   ...
+                #   tn_xn_p0, tn_xn_p1, ..., tn_xn_pn
+                # 1, Extract rhs and alg sensitivities and reshape into 3D matrices
+                # with shape (n_p, n_states, n_t)
+                if isinstance(y, casadi.DM):
+                    y_full = y.full()
+                else:
+                    y_full = y
+                ode_sens = y_full[n_rhs:len_rhs_and_sens, :].reshape(n_p, n_rhs, n_t)
+                alg_sens = y_full[len_rhs_and_sens + n_alg :, :].reshape(
+                    n_p, n_alg, n_t
+                )
+                # 2. Concatenate into a single 3D matrix with shape (n_p, n_states, n_t)
+                # i.e. along first axis
+                full_sens_matrix = np.concatenate([ode_sens, alg_sens], axis=1)
+                # Transpose and reshape into a (n_states * n_t, n_p) matrix
+                full_sens_matrix = full_sens_matrix.transpose(2, 1, 0).reshape(
+                    n_t * n_states, n_p
+                )
+
+                # Save the full sensitivity matrix
+                sensitivity = {"all": full_sens_matrix}
+                # also save the sensitivity wrt each parameter (read the columns of the
+                # sensitivity matrix)
+                start = 0
+                for i, (name, inp) in enumerate(self.all_inputs[0].items()):
+                    input_size = inp.shape[0]
+                    end = start + input_size
+                    sensitivity[name] = full_sens_matrix[:, start:end]
+                    start = end
+                self.all_sensitivities[idx] = sensitivity
+
+        # Events
+        self._t_event = t_event
+        self._y_event = y_event
+        self._termination = termination
+
+        # Initialize times
         self.set_up_time = None
         self.solve_time = None
         self.integration_time = None
->>>>>>> f4ea0e7c
 
         # initiaize empty variables and data
         self._variables = pybamm.FuzzyDict()
@@ -239,25 +206,22 @@
             self.set_y()
             return self._y
 
-<<<<<<< HEAD
-    @y.setter
-    def y(self, y):
-        if isinstance(y, casadi.Function):
-            self._y_fn = None
-            inputs_stacked = casadi.vertcat(*self.inputs.values())
-            self._y = y(inputs_stacked)
-            self._y_sym = y(self._symbolic_inputs)
-        else:
-            self._y = y
-            self._y_fn = None
-            self._y_sym = None
-=======
+    # @y.setter
+    # def y(self, y):
+    #     if isinstance(y, casadi.Function):
+    #         self._y_fn = None
+    #         inputs_stacked = casadi.vertcat(*self.inputs.values())
+    #         self._y = y(inputs_stacked)
+    #         self._y_sym = y(self._symbolic_inputs)
+    #     else:
+    #         self._y = y
+    #         self._y_fn = None
+    #         self._y_sym = None
     def set_y(self):
         if isinstance(self.all_ys[0], (casadi.DM, casadi.MX)):
             self._y = casadi.horzcat(*self.all_ys)
         else:
             self._y = np.hstack(self.all_ys)
->>>>>>> f4ea0e7c
 
     @property
     def model(self):
@@ -265,53 +229,6 @@
         return self._model
 
     @property
-<<<<<<< HEAD
-    def inputs(self):
-        "Values of the inputs"
-        return self._inputs
-
-    @inputs.setter
-    def inputs(self, inputs):
-        "Updates the input values"
-        # if inputs are None, initialize empty, to be populated later
-        inputs = inputs or pybamm.FuzzyDict()
-
-        # self._inputs = {}
-        # for name, inp in inputs.items():
-        #     # Convert number to vector of the right shape
-        #     if isinstance(inp, numbers.Number):
-        #         inp = inp * np.ones((1, len(self.t)))
-        #     # Otherwise, tile a vector
-        #     elif inp.ndim == 1:
-        #         inp = np.tile(inp, (len(self.t), 1)).T
-        #     elif inp.shape[1] != len(self.t):
-        #         inp = np.tile(inp, len(self.t))
-        #     self._inputs[name] = inp
-        # If there are symbolic inputs, just store them as given
-        if any(isinstance(v, casadi.MX) for v in inputs.values()):
-            self.has_symbolic_inputs = True
-            self._inputs = {}
-            for name, inp in inputs.items():
-                if isinstance(inp, numbers.Number):
-                    self._inputs[name] = casadi.DM([inp])
-                else:
-                    self._inputs[name] = inp
-
-        # Otherwise, make them the same size as the time vector
-        else:
-            self.has_symbolic_inputs = False
-            self._inputs = {}
-            for name, inp in inputs.items():
-                # Convert number to vector of the right shape
-                if isinstance(inp, numbers.Number):
-                    inp = inp * np.ones((1, len(self.t)))
-                # Tile a vector
-                else:
-                    if inp.ndim == 1:
-                        inp = inp[:, np.newaxis]
-                    inp = np.tile(inp, len(self.t))
-                self._inputs[name] = inp
-=======
     def all_inputs_casadi(self):
         try:
             return self._all_inputs_casadi
@@ -320,7 +237,6 @@
                 casadi.vertcat(*inp.values()) for inp in self.all_inputs
             ]
             return self._all_inputs_casadi
->>>>>>> f4ea0e7c
 
     @property
     def t_event(self):
@@ -556,110 +472,12 @@
         else:
             raise ValueError("format '{}' not recognised".format(to_format))
 
-<<<<<<< HEAD
-
-class Solution(_BaseSolution):
-    """
-    Class extending the base solution, with additional functionality for concatenating
-    different solutions together
-
-    **Extends**: :class:`_BaseSolution`
-
-    """
-
-    def __init__(
-        self,
-        t,
-        y,
-        t_event=None,
-        y_event=None,
-        termination="final time",
-        model=None,
-        inputs=None,
-    ):
-        super().__init__(
-            t, y, t_event, y_event, termination, model=model, inputs=inputs
-        )
-        self.base_solution_class = _BaseSolution
-
-=======
->>>>>>> f4ea0e7c
     @property
     def sub_solutions(self):
         "List of sub solutions that have been concatenated to form the full solution"
         return self._sub_solutions
 
     def __add__(self, other):
-<<<<<<< HEAD
-        "See :meth:`Solution.append`"
-        self.append(other, create_sub_solutions=True)
-        return self
-
-    def append(self, solution, start_index=1, create_sub_solutions=False):
-        """
-        Appends solution.t and solution.y onto self.t and self.y.
-
-        Note: by default this process removes the initial time and state of solution to
-        avoid duplicate times and states being stored (self.t[-1] is equal to
-        solution.t[0], and self.y[:, -1] is equal to solution.y[:, 0]). Set the optional
-        argument ``start_index`` to override this behavior
-        """
-        # Create sub-solutions if necessary
-        # sub-solutions are 'BaseSolution' objects, which have slightly reduced
-        # functionality compared to normal solutions (can't append other solutions)
-        if create_sub_solutions and not hasattr(self, "_sub_solutions"):
-            self._sub_solutions = [
-                self.base_solution_class(
-                    self.t,
-                    self.y,
-                    self.t_event,
-                    self.y_event,
-                    self.termination,
-                    copy_this=self,
-                    model=self.model,
-                    inputs=copy.copy(self.inputs),
-                )
-            ]
-
-        # (Create and) update sub-solutions
-        # Create a list of sub-solutions, which are simpler BaseSolution classes
-
-        # Update t, y and inputs
-        self._t = np.concatenate((self._t, solution.t[start_index:]))
-        if isinstance(self.y, casadi.DM) and isinstance(solution.y, casadi.DM):
-            self._y = casadi.horzcat(self.y, solution.y[:, start_index:])
-        else:
-            self._y = np.hstack((self._y, solution.y[:, start_index:]))
-        for name, inp in self.inputs.items():
-            solution_inp = solution.inputs[name]
-            self.inputs[name] = np.c_[inp, solution_inp[:, start_index:]]
-        # Update solution time
-        self.solve_time += solution.solve_time
-        self.integration_time += solution.integration_time
-        # Update termination
-        self._termination = solution.termination
-        self._t_event = solution._t_event
-        self._y_event = solution._y_event
-
-        # Recompute existing variables
-        for var in self._variables.keys():
-            self.update(var)
-
-        # Append sub_solutions
-        if create_sub_solutions:
-            self._sub_solutions.append(
-                self.base_solution_class(
-                    solution.t,
-                    solution.y,
-                    solution.t_event,
-                    solution.y_event,
-                    solution.termination,
-                    copy_this=solution,
-                    model=self.model,
-                    inputs=copy.copy(solution.inputs),
-                )
-            )
-=======
         """ Adds two solutions together, e.g. when stepping """
         # Special case: new solution only has one timestep and it is already in the
         # existing solution. In this case, return a copy of the existing solution
@@ -722,5 +540,4 @@
         new_sol.integration_time = self.integration_time
         new_sol.set_up_time = self.set_up_time
 
-        return new_sol
->>>>>>> f4ea0e7c
+        return new_sol