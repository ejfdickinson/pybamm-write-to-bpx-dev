#
# Solution class
#
import casadi
import copy
import numbers
import numpy as np
import pickle
import pybamm
import pandas as pd
from scipy.io import savemat


class _BaseSolution(object):
    """
    (Semi-private) class containing the solution of, and various attributes associated
    with, a PyBaMM model. This class is automatically created by the `Solution` class,
    and should never be called from outside the `Solution` class.

    Parameters
    ----------
    t : :class:`numpy.array`, size (n,)
        A one-dimensional array containing the times at which the solution is evaluated
    y : :class:`numpy.array`, size (m, n)
        A two-dimensional array containing the values of the solution. y[i, :] is the
        vector of solutions at time t[i].
    t_event : :class:`numpy.array`, size (1,)
        A zero-dimensional array containing the time at which the event happens.
    y_event : :class:`numpy.array`, size (m,)
        A one-dimensional array containing the value of the solution at the time when
        the event happens.
    termination : str
        String to indicate why the solution terminated
    copy_this : :class:`pybamm.Solution`, optional
        A solution to copy, if provided. Default is None.
    model : a pybamm model, optional
        Model from which the solution was obtained. Default is None, in which case
        :class:`pybamm.BaseModel` is used.
    inputs : dict, optional
        Inputs for the solution. Default is None (empty dict)

    """

    def __init__(
        self,
        t,
        y,
        t_event=None,
        y_event=None,
        termination="final time",
        copy_this=None,
        model=None,
        inputs=None,
    ):
        self.t = t
        self.inputs = inputs

        # If the model has been provided, split up y into solution and sensitivity
        # Don't do this if the sensitivity equations have not been computed (i.e. if
        # y only has the shape or the rhs and alg solution)
        # Don't do this if y is symbolic (sensitivities will be calculated a different
        # way)
        if (
            model is None
            or isinstance(y, casadi.Function)
            or model.len_rhs_and_alg == y.shape[0]
            or model.len_rhs_and_alg == 0  # for the dummy solver
        ):
            self.y = y
            self.sensitivity = {}
        else:
            n_states = model.len_rhs_and_alg
            n_rhs = model.len_rhs
            n_alg = model.len_alg
            n_t = len(t)
            n_p = np.vstack(list(inputs.values())).size
            # Get the point where the algebraic equations start
            len_rhs_and_sens = (n_p + 1) * model.len_rhs
            # self._y gets the part of the solution vector that correspond to the
            # actual ODE/DAE solution
            self.y = np.vstack(
                [
                    y[: model.len_rhs, :],
                    y[len_rhs_and_sens : len_rhs_and_sens + model.len_alg, :],
                ]
            )
            # save sensitivities as a dictionary
            # first save the whole sensitivity matrix
            # reshape using Fortran order to get the right array:
            #   t0_x0_p0, t0_x0_p1, ..., t0_x0_pn
            #   t0_x1_p0, t0_x1_p1, ..., t0_x1_pn
            #   ...
            #   t0_xn_p0, t0_xn_p1, ..., t0_xn_pn
            #   t1_x0_p0, t1_x0_p1, ..., t1_x0_pn
            #   t1_x1_p0, t1_x1_p1, ..., t1_x1_pn
            #   ...
            #   t1_xn_p0, t1_xn_p1, ..., t1_xn_pn
            #   ...
            #   tn_x0_p0, tn_x0_p1, ..., tn_x0_pn
            #   tn_x1_p0, tn_x1_p1, ..., tn_x1_pn
            #   ...
            #   tn_xn_p0, tn_xn_p1, ..., tn_xn_pn
            # 1, Extract rhs and alg sensitivities and reshape into 3D matrices
            # with shape (n_p, n_states, n_t)
            if isinstance(y, casadi.DM):
                y_full = y.full()
            else:
                y_full = y
            ode_sens = y_full[n_rhs:len_rhs_and_sens, :].reshape(n_p, n_rhs, n_t)
            alg_sens = y_full[len_rhs_and_sens + n_alg :, :].reshape(n_p, n_alg, n_t)
            # 2. Concatenate into a single 3D matrix with shape (n_p, n_states, n_t)
            # i.e. along first axis
            full_sens_matrix = np.concatenate([ode_sens, alg_sens], axis=1)
            # Transpose and reshape into a (n_states * n_t, n_p) matrix
            full_sens_matrix = full_sens_matrix.transpose(2, 1, 0).reshape(
                n_t * n_states, n_p
            )

            # Save the full sensitivity matrix
            sensitivity = {"all": full_sens_matrix}
            # also save the sensitivity wrt each parameter (read the columns of the
            # sensitivity matrix)
            start = 0
            for i, (name, inp) in enumerate(self.inputs.items()):
                input_size = inp.shape[0]
                end = start + input_size
                sensitivity[name] = full_sens_matrix[:, start:end]
                start = end
            self.sensitivity = sensitivity

        self.model = model
        self._t_event = t_event
        self._y_event = y_event
        self._termination = termination
        if copy_this is None:
            self.set_up_time = None
            self.solve_time = None
            self.integration_time = None
        else:
            self.set_up_time = copy_this.set_up_time
            self.solve_time = copy_this.solve_time
            self.integration_time = copy_this.integration_time

        # initiaize empty variables and data
        self._variables = pybamm.FuzzyDict()
        self.data = pybamm.FuzzyDict()

    @property
    def t(self):
        "Times at which the solution is evaluated"
        return self._t

    @t.setter
    def t(self, t):
        self._t = t

    @property
    def y(self):
        "Values of the solution"
        return self._y

    @y.setter
    def y(self, y):
<<<<<<< HEAD
        if isinstance(y, casadi.Function):
            self._y_fn = None
            inputs_stacked = casadi.vertcat(*self.inputs.values())
            self._y = y(inputs_stacked)
            self._y_sym = y(self._symbolic_inputs)
        else:
            self._y = y
            self._y_fn = None
            self._y_sym = None
        self._y_MX = casadi.MX.sym("y", self._y.shape[0])
=======
        self._y = y
>>>>>>> 8d8ae1ec

    @property
    def model(self):
        "Model used for solution"
        return self._model

    @model.setter
    def model(self, model):
        "Updates the model"
        assert isinstance(model, pybamm.BaseModel)
        self._model = model

        # Copy the timescale_eval and lengthscale_evals if they exist
        if hasattr(model, "timescale_eval"):
            self.timescale_eval = model.timescale_eval
        else:
            self.timescale_eval = model.timescale.evaluate()
        # self.timescale_eval = model.timescale_eval
        if hasattr(model, "length_scales_eval"):
            self.length_scales_eval = model.length_scales_eval
        else:
            self.length_scales_eval = {
                domain: scale.evaluate()
                for domain, scale in model.length_scales.items()
            }

    @property
    def inputs(self):
        "Values of the inputs"
        return self._inputs

    @inputs.setter
    def inputs(self, inputs):
        "Updates the input values"
        # if inputs are None, initialize empty, to be populated later
        inputs = inputs or pybamm.FuzzyDict()

        # self._inputs = {}
        # for name, inp in inputs.items():
        #     # Convert number to vector of the right shape
        #     if isinstance(inp, numbers.Number):
        #         inp = inp * np.ones((1, len(self.t)))
        #     # Otherwise, tile a vector
        #     elif inp.ndim == 1:
        #         inp = np.tile(inp, (len(self.t), 1)).T
        #     elif inp.shape[1] != len(self.t):
        #         inp = np.tile(inp, len(self.t))
        #     self._inputs[name] = inp
        # If there are symbolic inputs, just store them as given
        if any(isinstance(v, casadi.MX) for v in inputs.values()):
            self.has_symbolic_inputs = True
            self._inputs = {}
            for name, inp in inputs.items():
                if isinstance(inp, numbers.Number):
                    self._inputs[name] = casadi.DM([inp])
                else:
                    self._inputs[name] = inp

        # Otherwise, make them the same size as the time vector
        else:
            self.has_symbolic_inputs = False
            self._inputs = {}
            for name, inp in inputs.items():
                # Convert number to vector of the right shape
                if isinstance(inp, numbers.Number):
                    inp = inp * np.ones((1, len(self.t)))
                # Tile a vector
                else:
                    if inp.ndim == 1:
                        inp = inp[:, np.newaxis]
                    inp = np.tile(inp, len(self.t))
                self._inputs[name] = inp
<<<<<<< HEAD
        self._symbolic_inputs_dict = {
            name: casadi.MX.sym(name, value.shape[0])
            for name, value in self.inputs.items()
        }

        # The symbolic_inputs will be used for sensitivity
        self._symbolic_inputs = casadi.vertcat(*self._symbolic_inputs_dict.values())
=======
>>>>>>> 8d8ae1ec

    @property
    def t_event(self):
        "Time at which the event happens"
        return self._t_event

    @t_event.setter
    def t_event(self, value):
        "Updates the event time"
        self._t_event = value

    @property
    def y_event(self):
        "Value of the solution at the time of the event"
        return self._y_event

    @y_event.setter
    def y_event(self, value):
        "Updates the solution at the time of the event"
        self._y_event = value

    @property
    def termination(self):
        "Reason for termination"
        return self._termination

    @termination.setter
    def termination(self, value):
        "Updates the reason for termination"
        self._termination = value

    @property
    def total_time(self):
        return self.set_up_time + self.solve_time

    def update(self, variables):
        """Add ProcessedVariables to the dictionary of variables in the solution"""
        # Convert single entry to list
        if isinstance(variables, str):
            variables = [variables]
        # Process
        for key in variables:
            pybamm.logger.debug("Post-processing {}".format(key))
            # If there are symbolic inputs then we need to make a
            # ProcessedSymbolicVariable
            if self.has_symbolic_inputs is True:
                var = pybamm.ProcessedSymbolicVariable(self.model.variables[key], self)

            # Otherwise a standard ProcessedVariable is ok
            else:
                var_pybamm = self.model.variables[key]

                if key in self.model._variables_casadi:
                    var_casadi = self.model._variables_casadi[key]
                else:
                    self._t_MX = casadi.MX.sym("t")
                    self._y_MX = casadi.MX.sym("y", self.y.shape[0])
                    self._symbolic_inputs_dict = {
                        key: casadi.MX.sym("input", value.shape[0])
                        for key, value in self._inputs.items()
                    }
                    self._symbolic_inputs = casadi.vertcat(
                        *[p for p in self._symbolic_inputs_dict.values()]
                    )

                    # Convert variable to casadi
                    # Make all inputs symbolic first for converting to casadi
                    var_sym = var_pybamm.to_casadi(
                        self._t_MX, self._y_MX, inputs=self._symbolic_inputs_dict
                    )

                    var_casadi = casadi.Function(
                        "variable",
                        [self._t_MX, self._y_MX, self._symbolic_inputs],
                        [var_sym],
                    )
                    self.model._variables_casadi[key] = var_casadi

                var = pybamm.ProcessedVariable(var_pybamm, var_casadi, self)

            # Save variable and data
            self._variables[key] = var
            self.data[key] = var.data

    def __getitem__(self, key):
        """Read a variable from the solution. Variables are created 'just in time', i.e.
        only when they are called.

        Parameters
        ----------
        key : str
            The name of the variable

        Returns
        -------
        :class:`pybamm.ProcessedVariable`
            A variable that can be evaluated at any time or spatial point. The
            underlying data for this variable is available in its attribute ".data"
        """

        # return it if it exists
        if key in self._variables:
            return self._variables[key]
        else:
            # otherwise create it, save it and then return it
            self.update(key)
            return self._variables[key]

    def plot(self, output_variables=None, **kwargs):
        """
        A method to quickly plot the outputs of the solution. Creates a
        :class:`pybamm.QuickPlot` object (with keyword arguments 'kwargs') and
        then calls :meth:`pybamm.QuickPlot.dynamic_plot`.

        Parameters
        ----------
        output_variables: list, optional
            A list of the variables to plot.
        **kwargs
            Additional keyword arguments passed to
            :meth:`pybamm.QuickPlot.dynamic_plot`.
            For a list of all possible keyword arguments see :class:`pybamm.QuickPlot`.
        """
        return pybamm.dynamic_plot(self, output_variables=output_variables, **kwargs)

    def clear_casadi_attributes(self):
        "Remove casadi objects for pickling, will be computed again automatically"
        self._t_MX = None
        self._y_MX = None
        self._symbolic_inputs = None
        self._symbolic_inputs_dict = None

    def save(self, filename):
        """Save the whole solution using pickle"""
        # No warning here if len(self.data)==0 as solution can be loaded
        # and used to process new variables

        self.clear_casadi_attributes()
        # Pickle
        with open(filename, "wb") as f:
            pickle.dump(self, f, pickle.HIGHEST_PROTOCOL)

    def save_data(self, filename, variables=None, to_format="pickle", short_names=None):
        """
        Save solution data only (raw arrays)

        Parameters
        ----------
        filename : str
            The name of the file to save data to
        variables : list, optional
            List of variables to save. If None, saves all of the variables that have
            been created so far
        to_format : str, optional
            The format to save to. Options are:

            - 'pickle' (default): creates a pickle file with the data dictionary
            - 'matlab': creates a .mat file, for loading in matlab
            - 'csv': creates a csv file (0D variables only)
        short_names : dict, optional
            Dictionary of shortened names to use when saving. This may be necessary when
            saving to MATLAB, since no spaces or special characters are allowed in
            MATLAB variable names. Note that not all the variables need to be given
            a short name.

        """
        if variables is None:
            # variables not explicitly provided -> save all variables that have been
            # computed
            data = self.data
        else:
            # otherwise, save only the variables specified
            data = {}
            for name in variables:
                data[name] = self[name].data
        if len(data) == 0:
            raise ValueError(
                """
                Solution does not have any data. Please provide a list of variables
                to save.
                """
            )

        # Use any short names if provided
        data_short_names = {}
        short_names = short_names or {}
        for name, var in data.items():
            # change to short name if it exists
            if name in short_names:
                data_short_names[short_names[name]] = var
            else:
                data_short_names[name] = var

        if to_format == "pickle":
            with open(filename, "wb") as f:
                pickle.dump(data_short_names, f, pickle.HIGHEST_PROTOCOL)
        elif to_format == "matlab":
            # Check all the variable names only contain a-z, A-Z or _ or numbers
            for name in data_short_names.keys():
                # Check the string only contains the following ASCII:
                # a-z (97-122)
                # A-Z (65-90)
                # _ (95)
                # 0-9 (48-57) but not in the first position
                for i, s in enumerate(name):
                    if not (
                        97 <= ord(s) <= 122
                        or 65 <= ord(s) <= 90
                        or ord(s) == 95
                        or (i > 0 and 48 <= ord(s) <= 57)
                    ):
                        raise ValueError(
                            "Invalid character '{}' found in '{}'. ".format(s, name)
                            + "MATLAB variable names must only contain a-z, A-Z, _, "
                            "or 0-9 (except the first position). "
                            "Use the 'short_names' argument to pass an alternative "
                            "variable name, e.g. \n\n"
                            "\tsolution.save_data(filename, "
                            "['Electrolyte concentration'], to_format='matlab, "
                            "short_names={'Electrolyte concentration': 'c_e'})"
                        )
            savemat(filename, data_short_names)
        elif to_format == "csv":
            for name, var in data_short_names.items():
                if var.ndim >= 2:
                    raise ValueError(
                        "only 0D variables can be saved to csv, but '{}' is {}D".format(
                            name, var.ndim - 1
                        )
                    )
            df = pd.DataFrame(data_short_names)
            df.to_csv(filename, index=False)
        else:
            raise ValueError("format '{}' not recognised".format(to_format))


class Solution(_BaseSolution):
    """
    Class extending the base solution, with additional functionality for concatenating
    different solutions together

    **Extends**: :class:`_BaseSolution`

    """

    def __init__(
        self,
        t,
        y,
        t_event=None,
        y_event=None,
        termination="final time",
        model=None,
        inputs=None,
    ):
        super().__init__(
            t, y, t_event, y_event, termination, model=model, inputs=inputs
        )
        self.base_solution_class = _BaseSolution

    @property
    def sub_solutions(self):
        "List of sub solutions that have been concatenated to form the full solution"
        try:
            return self._sub_solutions
        except AttributeError:
            raise AttributeError(
                "sub solutions are only created once other solutions have been appended"
            )

    def __add__(self, other):
        "See :meth:`Solution.append`"
        self.append(other, create_sub_solutions=True)
        return self

    def append(self, solution, start_index=1, create_sub_solutions=False):
        """
        Appends solution.t and solution.y onto self.t and self.y.

        Note: by default this process removes the initial time and state of solution to
        avoid duplicate times and states being stored (self.t[-1] is equal to
        solution.t[0], and self.y[:, -1] is equal to solution.y[:, 0]). Set the optional
        argument ``start_index`` to override this behavior
        """
        # Create sub-solutions if necessary
        # sub-solutions are 'BaseSolution' objects, which have slightly reduced
        # functionality compared to normal solutions (can't append other solutions)
        if create_sub_solutions and not hasattr(self, "_sub_solutions"):
            self._sub_solutions = [
                self.base_solution_class(
                    self.t,
                    self.y,
                    self.t_event,
                    self.y_event,
                    self.termination,
                    copy_this=self,
                    model=self.model,
                    inputs=copy.copy(self.inputs),
                )
            ]

        # (Create and) update sub-solutions
        # Create a list of sub-solutions, which are simpler BaseSolution classes

        # Update t, y and inputs
        self._t = np.concatenate((self._t, solution.t[start_index:]))
        if isinstance(self.y, casadi.DM) and isinstance(solution.y, casadi.DM):
            self._y = casadi.horzcat(self.y, solution.y[:, start_index:])
        else:
            self._y = np.hstack((self._y, solution.y[:, start_index:]))
        for name, inp in self.inputs.items():
            solution_inp = solution.inputs[name]
            self.inputs[name] = np.c_[inp, solution_inp[:, start_index:]]
        # Update solution time
        self.solve_time += solution.solve_time
        self.integration_time += solution.integration_time
        # Update termination
        self._termination = solution.termination
        self._t_event = solution._t_event
        self._y_event = solution._y_event

        # Recompute existing variables
        for var in self._variables.keys():
            self.update(var)

        # Append sub_solutions
        if create_sub_solutions:
            self._sub_solutions.append(
                self.base_solution_class(
                    solution.t,
                    solution.y,
                    solution.t_event,
                    solution.y_event,
                    solution.termination,
                    copy_this=solution,
                    model=self.model,
                    inputs=copy.copy(solution.inputs),
                )
            )<|MERGE_RESOLUTION|>--- conflicted
+++ resolved
@@ -161,7 +161,6 @@
 
     @y.setter
     def y(self, y):
-<<<<<<< HEAD
         if isinstance(y, casadi.Function):
             self._y_fn = None
             inputs_stacked = casadi.vertcat(*self.inputs.values())
@@ -171,10 +170,6 @@
             self._y = y
             self._y_fn = None
             self._y_sym = None
-        self._y_MX = casadi.MX.sym("y", self._y.shape[0])
-=======
-        self._y = y
->>>>>>> 8d8ae1ec
 
     @property
     def model(self):
@@ -247,16 +242,6 @@
                         inp = inp[:, np.newaxis]
                     inp = np.tile(inp, len(self.t))
                 self._inputs[name] = inp
-<<<<<<< HEAD
-        self._symbolic_inputs_dict = {
-            name: casadi.MX.sym(name, value.shape[0])
-            for name, value in self.inputs.items()
-        }
-
-        # The symbolic_inputs will be used for sensitivity
-        self._symbolic_inputs = casadi.vertcat(*self._symbolic_inputs_dict.values())
-=======
->>>>>>> 8d8ae1ec
 
     @property
     def t_event(self):
