--- conflicted
+++ resolved
@@ -5,14 +5,10 @@
 from __future__ import print_function, unicode_literals
 import pybamm
 
-<<<<<<< HEAD
 import numpy as np
 from scipy.sparse import diags, eye, kron, csr_matrix, vstack
-=======
 import autograd.numpy as np
-from scipy.sparse import diags, eye, kron
 from autograd.builtins import isinstance
->>>>>>> 578fed0f
 
 
 class FiniteVolume(pybamm.SpatialMethod):
