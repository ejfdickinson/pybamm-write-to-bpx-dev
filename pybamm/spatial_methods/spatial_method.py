--- conflicted
+++ resolved
@@ -48,9 +48,6 @@
         Broadcast symbol to a specified domain. To do this, calls
         :class:`pybamm.NumpyBroadcast`
 
-<<<<<<< HEAD
-        See :meth: `pybamm.SpatialMethod.broadcast`
-=======
         Parameters
         ----------
         symbol : :class:`pybamm.Symbol`
@@ -60,10 +57,8 @@
 
         Returns
         -------
-        broadcasted_symbol: class: `pybamm.Array`
-            The discretised symbol of the correct size for
-            the spatial method
->>>>>>> 4d343322
+        broadcasted_symbol: class: `pybamm.Symbol`
+            The discretised symbol of the correct size for the spatial method
         """
         # Default behaviour: use NumpyBroadcast
         return pybamm.NumpyBroadcast(symbol, domain, self.mesh)
@@ -76,7 +71,7 @@
         ----------
         symbol: :class:`pybamm.Symbol`
             The symbol that we will take the gradient of.
-        discretised_symbol: :class:`pybamm.Array`
+        discretised_symbol: :class:`pybamm.Symbol`
             The discretised symbol of the correct size
 
         boundary_conditions : dict
@@ -99,7 +94,7 @@
         ----------
         symbol: :class:`pybamm.Symbol`
             The symbol that we will take the gradient of.
-        discretised_symbol: :class:`pybamm.Array`
+        discretised_symbol: :class:`pybamm.Symbol`
             The discretised symbol of the correct size
         boundary_conditions : dict
             The boundary conditions of the model
@@ -123,7 +118,7 @@
             The domain in which to integrate
         symbol: :class:`pybamm.Symbol`
             The symbol to which is being integrated
-        discretised_symbol: :class:`pybamm.Array`
+        discretised_symbol: :class:`pybamm.Symbol`
             The discretised symbol of the correct size
 
         Returns
@@ -144,7 +139,7 @@
             The domain in which to integrate
         symbol: :class:`pybamm.Symbol`
             The symbol to which is being integrated
-        discretised_symbol: :class:`pybamm.Array`
+        discretised_symbol: :class:`pybamm.Symbol`
             The discretised symbol of the correct size
 
         Returns
