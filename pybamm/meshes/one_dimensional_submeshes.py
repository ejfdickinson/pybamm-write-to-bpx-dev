#
# One-dimensional submeshes
#
import pybamm

import numpy as np


class SubMesh1D:
    """
    1D submesh class.
    Contains the position of the nodes, the number of mesh points, and
    (optionally) information about the tab locations.
    """

    def __init__(self, edges, coord_sys, tabs=None):
        self.edges = edges
        self.nodes = (self.edges[1:] + self.edges[:-1]) / 2
        self.d_edges = np.diff(self.edges)
        self.d_nodes = np.diff(self.nodes)
        self.npts = self.nodes.size
        self.coord_sys = coord_sys

        # Add tab locations in terms of "left" and "right"
        if tabs:
            self.tabs = {}
            l_z = self.edges[-1]

            def near(x, point, tol=3e-16):
                return abs(x - point) < tol

            for tab in ["negative", "positive"]:
                if near(tabs[tab]["z_centre"], 0):
                    self.tabs[tab + " tab"] = "left"
                elif near(tabs[tab]["z_centre"], l_z):
                    self.tabs[tab + " tab"] = "right"


class Uniform1DSubMesh(SubMesh1D):
    """
    A class to generate a uniform submesh on a 1D domain

    Parameters
    ----------
    lims : dict
        A dictionary that contains the limits of the spatial variables
    npts : dict
        A dictionary that contains the number of points to be used on each
<<<<<<< HEAD
        spatial variable. Note: the number of nodes (located at the cell centres)
        is npts, and the number of edges is npts+1.
=======
        spatial variable
    tabs : dict, optional
        A dictionary that contains information about the size and location of
        the tabs
>>>>>>> 89de5283
    """

    def __init__(self, lims, npts, tabs=None):

        # check that only one variable passed in
        if len(lims) != 1:
            raise pybamm.GeometryError("lims should only contain a single variable")

        spatial_var = list(lims.keys())[0]
        spatial_lims = lims[spatial_var]
        npts = npts[spatial_var.id]

        edges = np.linspace(spatial_lims["min"], spatial_lims["max"], npts + 1)

        coord_sys = spatial_var.coord_sys

<<<<<<< HEAD
        super().__init__(edges, coord_sys=coord_sys)


class Chebyshev1DSubMesh(SubMesh1D):
    """
    A class to generate a submesh on a 1D domain using Chebyshev nodes on the
    interval (a, b), given by

   .. math::
    x_{k} = \\frac{1}{2}(a+b) + \\frac{1}{2}(b-a) \\cos(\\frac{2k-1}{2N}\\pi),

    for k = 1, ..., N, where N is the number of nodes. Note: this mesh then
    appends the boundary nodes, so that the mesh edges are given by

    .. math ::
     a < x_{1} < ... < x_{N} < b.

    Parameters
    ----------
    lims : dict
        A dictionary that contains the limits of the spatial variables
    npts : dict
        A dictionary that contains the number of points to be used on each
        spatial variable. Note: the number of nodes (located at the cell centres)
        is npts, and the number of edges is npts+1.
    """

    def __init__(self, lims, npts):

        # check that only one variable passed in
        if len(lims) != 1:
            raise pybamm.GeometryError("lims should only contain a single variable")

        spatial_var = list(lims.keys())[0]
        spatial_lims = lims[spatial_var]
        npts = npts[spatial_var.id]

        # Create N Chebyshev nodes in the interval (a,b)
        N = npts - 1
        ii = np.array(range(1, N + 1))
        a = spatial_lims["min"]
        b = spatial_lims["max"]
        x_cheb = (a + b) / 2 + (b - a) / 2 * np.cos((2 * ii - 1) * np.pi / 2 / N)

        # Append the boundary nodes. Note: we need to flip the order the Chebyshev
        # nodes as they are created in descending order.
        edges = np.concatenate(([a], np.flip(x_cheb), [b]))
        coord_sys = spatial_var.coord_sys

        super().__init__(edges, coord_sys=coord_sys)


class GetExponential1DSubMesh:
    """
    A class to generate a submesh on a 1D domain in which the points are clustered
    close to one or both boundaries using an exponential formula on the interval [a,b].

    Parameters
    ----------
    side : str, optional
        Whether the points are clustered near to the left or right boundary,
        or both boundaries. Can be "left", "right" or "symmetric". Defualt is
        "symmetric".
    stretch : float, optional
        The factor which appears in the exponential, defualt is 1.15 is side is
        "symmetric" and 2.3 is side is "left" or "right".

    """

    def __init__(self, side="symmetric", stretch=None):
        self.side = side
        if stretch:
            self.stretch = stretch
        elif side == "symmetric":
            self.stretch = 1.15
        elif side in ["left", "right"]:
            self.stretch = 2.3

    def __call__(self, lims, npts):
        return Exponential1DSubMesh(lims, npts, self.side, self.stretch)


class Exponential1DSubMesh(SubMesh1D):
    """
    A class to generate a submesh on a 1D domain in which the points are clustered
    close to one or both of boundaries using an exponential formula on the interval
    [a,b].

    If side is "left", the gridpoints are given by

    .. math::
    x_{k} = (b-a) + \\frac{\\exp{\\alpha k / N} - 1}{\\exp{\\alpha} - 1}} + a,

    for k = 1, ..., N, where N is the number of nodes.

    Is side is "right", the gridpoints are given by

    .. math::
    x_{k} = (b-a) + \\frac{\\exp{-\\alpha k / N} - 1}{\\exp{-\\alpha} - 1}} + a,

    for k = 1, ..., N.

    If side is "symmetric", the first half of the interval is meshed using the
    gridpoints

   .. math::
    x_{k} = (b/2-a) + \\frac{\\exp{\\alpha k / N} - 1}{\\exp{\\alpha} - 1}} + a,

    for k = 1, ..., N. The grid spacing is then reflected to contruct the grid
    on the full interval [a,b].

    In the above, alpha is a stretching factor. As the number of gridpoints tends
    to infinity, the ratio of the largest and smallest grid cells tends to exp(alpha).

    Parameters
    ----------
    lims : dict
        A dictionary that contains the limits of the spatial variables
    npts : dict
        A dictionary that contains the number of points to be used on each
        spatial variable. Note: the number of nodes (located at the cell centres)
        is npts, and the number of edges is npts+1.
    side : str
        Whether the points are clustered near to the left or right boundary,
        or both boundaries. Can be "left", "right" or "symmetric"
    stretch : float
        The factor which appears in the exponential.
    """

    def __init__(self, lims, npts, side, stretch):

        # check that only one variable passed in
        if len(lims) != 1:
            raise pybamm.GeometryError("lims should only contain a single variable")

        spatial_var = list(lims.keys())[0]
        spatial_lims = lims[spatial_var]
        a = spatial_lims["min"]
        b = spatial_lims["max"]
        npts = npts[spatial_var.id]
        coord_sys = spatial_var.coord_sys

        if side == "left":
            ii = np.array(range(0, npts + 1))
            edges = (b - a) * (np.exp(stretch * ii / npts) - 1) / (
                np.exp(stretch) - 1
            ) + a

        elif side == "right":
            ii = np.array(range(0, npts + 1))
            edges = (b - a) * (np.exp(-stretch * ii / npts) - 1) / (
                np.exp(-stretch) - 1
            ) + a

        elif side == "symmetric":
            # Mesh half-interval [a, b/2]
            if npts % 2 == 0:
                ii = np.array(range(0, int((npts) / 2)))
            else:
                ii = np.array(range(0, int((npts + 1) / 2)))
            x_exp_left = (b / 2 - a) * (np.exp(stretch * ii / npts) - 1) / (
                np.exp(stretch) - 1
            ) + a

            # Refelct mesh
            x_exp_right = b * np.ones_like(x_exp_left) - (x_exp_left[::-1] - a)

            # Combine left and right halves of the mesh, adding a node at the
            # centre if npts is even (odd number of edges)
            if npts % 2 == 0:
                edges = np.concatenate((x_exp_left, [(a + b) / 2], x_exp_right))
            else:
                edges = np.concatenate((x_exp_left, x_exp_right))

        super().__init__(edges, coord_sys=coord_sys)
=======
        super().__init__(edges, coord_sys=coord_sys, tabs=tabs)
>>>>>>> 89de5283
<|MERGE_RESOLUTION|>--- conflicted
+++ resolved
@@ -46,15 +46,11 @@
         A dictionary that contains the limits of the spatial variables
     npts : dict
         A dictionary that contains the number of points to be used on each
-<<<<<<< HEAD
         spatial variable. Note: the number of nodes (located at the cell centres)
         is npts, and the number of edges is npts+1.
-=======
-        spatial variable
     tabs : dict, optional
         A dictionary that contains information about the size and location of
         the tabs
->>>>>>> 89de5283
     """
 
     def __init__(self, lims, npts, tabs=None):
@@ -71,8 +67,7 @@
 
         coord_sys = spatial_var.coord_sys
 
-<<<<<<< HEAD
-        super().__init__(edges, coord_sys=coord_sys)
+        super().__init__(edges, coord_sys=coord_sys, tabs=tabs)
 
 
 class Chebyshev1DSubMesh(SubMesh1D):
@@ -97,9 +92,12 @@
         A dictionary that contains the number of points to be used on each
         spatial variable. Note: the number of nodes (located at the cell centres)
         is npts, and the number of edges is npts+1.
-    """
-
-    def __init__(self, lims, npts):
+    tabs : dict, optional
+        A dictionary that contains information about the size and location of
+        the tabs
+    """
+
+    def __init__(self, lims, npts, tabs=None):
 
         # check that only one variable passed in
         if len(lims) != 1:
@@ -121,7 +119,7 @@
         edges = np.concatenate(([a], np.flip(x_cheb), [b]))
         coord_sys = spatial_var.coord_sys
 
-        super().__init__(edges, coord_sys=coord_sys)
+        super().__init__(edges, coord_sys=coord_sys, tabs=tabs)
 
 
 class GetExponential1DSubMesh:
@@ -150,8 +148,8 @@
         elif side in ["left", "right"]:
             self.stretch = 2.3
 
-    def __call__(self, lims, npts):
-        return Exponential1DSubMesh(lims, npts, self.side, self.stretch)
+    def __call__(self, lims, npts, tabs=None):
+        return Exponential1DSubMesh(lims, npts, tabs, self.side, self.stretch)
 
 
 class Exponential1DSubMesh(SubMesh1D):
@@ -197,11 +195,14 @@
     side : str
         Whether the points are clustered near to the left or right boundary,
         or both boundaries. Can be "left", "right" or "symmetric"
+    tabs : dict
+        A dictionary that contains information about the size and location of
+        the tabs
     stretch : float
         The factor which appears in the exponential.
     """
 
-    def __init__(self, lims, npts, side, stretch):
+    def __init__(self, lims, npts, tabs, side, stretch):
 
         # check that only one variable passed in
         if len(lims) != 1:
@@ -246,7 +247,4 @@
             else:
                 edges = np.concatenate((x_exp_left, x_exp_right))
 
-        super().__init__(edges, coord_sys=coord_sys)
-=======
-        super().__init__(edges, coord_sys=coord_sys, tabs=tabs)
->>>>>>> 89de5283
+        super().__init__(edges, coord_sys=coord_sys, tabs=tabs)