#
# Unary operator classes and methods
#
import numbers

import numpy as np
import sympy
from scipy.sparse import csr_matrix, issparse
from sympy.vector.operators import Divergence as sympy_Divergence
from sympy.vector.operators import Gradient as sympy_Gradient
import pybamm


class UnaryOperator(pybamm.Symbol):
    """
    A node in the expression tree representing a unary operator
    (e.g. '-', grad, div)

    Derived classes will specify the particular operator

    **Extends:** :class:`Symbol`

    Parameters
    ----------
    name : str
        name of the node
    child : :class:`Symbol`
        child node
    """

    def __init__(self, name, child, domains=None):
        if isinstance(child, numbers.Number):
            child = pybamm.Scalar(child)
        domains = domains or child.domains

        super().__init__(name, children=[child], domains=domains)
        self.child = self.children[0]

    def __str__(self):
        """See :meth:`pybamm.Symbol.__str__()`."""
        return "{}({!s})".format(self.name, self.child)

<<<<<<< HEAD
    def new_copy(self):
=======
    def create_copy(self):
>>>>>>> 24161dfd
        """See :meth:`pybamm.Symbol.new_copy()`."""
        new_child = self.child.new_copy()
        return self._unary_new_copy(new_child)

    def _unary_new_copy(self, child):
        """Make a new copy of the unary operator, with child `child`"""

        return self.__class__(child)

    def _unary_jac(self, child_jac):
        """Calculate the jacobian of a unary operator."""
        raise NotImplementedError

    def _unary_evaluate(self, child):
        """Perform unary operation on a child."""
<<<<<<< HEAD
        raise NotImplementedError
=======
        raise NotImplementedError(
            f"{self.__class__} does not implement _unary_evaluate."
        )
>>>>>>> 24161dfd

    def evaluate(self, t=None, y=None, y_dot=None, inputs=None, known_evals=None):
        """See :meth:`pybamm.Symbol.evaluate()`."""
        if known_evals is not None:
            if self.id not in known_evals:
                child, known_evals = self.child.evaluate(
                    t, y, y_dot, inputs, known_evals
                )
                known_evals[self.id] = self._unary_evaluate(child)
            return known_evals[self.id], known_evals
        else:
            child = self.child.evaluate(t, y, y_dot, inputs)
            return self._unary_evaluate(child)

    def _evaluate_for_shape(self):
        """
        Default behaviour: unary operator has same shape as child
        See :meth:`pybamm.Symbol.evaluate_for_shape()`
        """
        return self.children[0].evaluate_for_shape()

    def _evaluates_on_edges(self, dimension):
        """See :meth:`pybamm.Symbol._evaluates_on_edges()`."""
        return self.child.evaluates_on_edges(dimension)

    def is_constant(self):
        """See :meth:`pybamm.Symbol.is_constant()`."""
        return self.child.is_constant()

    def _sympy_operator(self, child):
        """Apply appropriate SymPy operators."""
        return self._unary_evaluate(child)

    def to_equation(self):
        """Convert the node and its subtree into a SymPy equation."""
        if self.print_name is not None:
            return sympy.Symbol(self.print_name)
        else:
            eq1 = self.child.to_equation()
            return self._sympy_operator(eq1)


class Negate(UnaryOperator):
    """
    A node in the expression tree representing a `-` negation operator.

    **Extends:** :class:`UnaryOperator`
    """

    def __init__(self, child):
        """See :meth:`pybamm.UnaryOperator.__init__()`."""
        super().__init__("-", child)

    def __str__(self):
        """See :meth:`pybamm.Symbol.__str__()`."""
        return "{}{!s}".format(self.name, self.child)

    def _diff(self, variable):
        """See :meth:`pybamm.Symbol._diff()`."""
        return -self.child.diff(variable)

    def _unary_jac(self, child_jac):
        """See :meth:`pybamm.UnaryOperator._unary_jac()`."""
        return -child_jac

    def _unary_evaluate(self, child):
        """See :meth:`UnaryOperator._unary_evaluate()`."""
<<<<<<< HEAD
=======
        return -child

    def _unary_new_copy(self, child):
        """See :meth:`UnaryOperator._unary_new_copy()`."""
>>>>>>> 24161dfd
        return -child


class AbsoluteValue(UnaryOperator):
    """
    A node in the expression tree representing an `abs` operator.

    **Extends:** :class:`UnaryOperator`
    """

    def __init__(self, child):
        """See :meth:`pybamm.UnaryOperator.__init__()`."""
        super().__init__("abs", child)

    def diff(self, variable):
        """See :meth:`pybamm.Symbol.diff()`."""
<<<<<<< HEAD
        child = self.child.new_copy()
        return Sign(child) * child.diff(variable)

    def _unary_jac(self, child_jac):
        """See :meth:`pybamm.UnaryOperator._unary_jac()`."""
        child = self.child.new_copy()
        return Sign(child) * child_jac
=======
        return sign(self.child) * self.child.diff(variable)

    def _unary_jac(self, child_jac):
        """See :meth:`pybamm.UnaryOperator._unary_jac()`."""
        return sign(self.child) * child_jac
>>>>>>> 24161dfd

    def _unary_evaluate(self, child):
        """See :meth:`UnaryOperator._unary_evaluate()`."""
        return np.abs(child)

    def _unary_new_copy(self, child):
        """See :meth:`UnaryOperator._unary_new_copy()`."""
        return abs(child)


class Sign(UnaryOperator):
    """
    A node in the expression tree representing a `sign` operator.

    **Extends:** :class:`UnaryOperator`
    """

    def __init__(self, child):
        """See :meth:`pybamm.UnaryOperator.__init__()`."""
        super().__init__("sign", child)

    def diff(self, variable):
        """See :meth:`pybamm.Symbol.diff()`."""
        return pybamm.Scalar(0)

    def _unary_jac(self, child_jac):
        """See :meth:`pybamm.UnaryOperator._unary_jac()`."""
        return pybamm.Scalar(0)

    def _unary_evaluate(self, child):
        """See :meth:`UnaryOperator._unary_evaluate()`."""
        if issparse(child):
            return csr_matrix.sign(child)
        else:
            with np.errstate(invalid="ignore"):
                return np.sign(child)

    def _unary_new_copy(self, child):
        """See :meth:`UnaryOperator._unary_new_copy()`."""
        return sign(child)

    def _sympy_operator(self, child):
        """Override :meth:`pybamm.UnaryOperator._sympy_operator`"""
        return sympy.functions.elementary.complexes.sign(child)


class Floor(UnaryOperator):
    """
    A node in the expression tree representing an `floor` operator.

    **Extends:** :class:`UnaryOperator`
    """

    def __init__(self, child):
        """See :meth:`pybamm.UnaryOperator.__init__()`."""
        super().__init__("floor", child)

    def diff(self, variable):
        """See :meth:`pybamm.Symbol.diff()`."""
        return pybamm.Scalar(0)

    def _unary_jac(self, child_jac):
        """See :meth:`pybamm.UnaryOperator._unary_jac()`."""
        return pybamm.Scalar(0)

    def _unary_evaluate(self, child):
        """See :meth:`UnaryOperator._unary_evaluate()`."""
        return np.floor(child)


class Ceiling(UnaryOperator):
    """
    A node in the expression tree representing a `ceil` operator.

    **Extends:** :class:`UnaryOperator`
    """

    def __init__(self, child):
        """See :meth:`pybamm.UnaryOperator.__init__()`."""
        super().__init__("ceil", child)

    def diff(self, variable):
        """See :meth:`pybamm.Symbol.diff()`."""
        return pybamm.Scalar(0)

    def _unary_jac(self, child_jac):
        """See :meth:`pybamm.UnaryOperator._unary_jac()`."""
        return pybamm.Scalar(0)

    def _unary_evaluate(self, child):
        """See :meth:`UnaryOperator._unary_evaluate()`."""
        return np.ceil(child)


class Index(UnaryOperator):
    """
    A node in the expression tree, which stores the index that should be
    extracted from its child after the child has been evaluated.

    Parameters
    ----------
    child : :class:`pybamm.Symbol`
        The symbol of which to take the index
    index : int or slice
        The index (if int) or indices (if slice) to extract from the symbol
    name : str, optional
        The name of the symbol
    check_size : bool, optional
        Whether to check if the slice size exceeds the child size. Default is True.
        This should always be True when creating a new symbol so that the appropriate
        check is performed, but should be False for creating a new copy to avoid
        unnecessarily repeating the check.
    """

    def __init__(self, child, index, name=None, check_size=True):
        self.index = index
        if index == -1:
            self.slice = slice(-1, None)
            if name is None:
                name = "Index[-1]"
        elif isinstance(index, int):
            self.slice = slice(index, index + 1)
            if name is None:
                name = "Index[" + str(index) + "]"
        elif isinstance(index, slice):
            self.slice = index
            if name is None:
                if index.start is None:
                    name = "Index[:{:d}]".format(index.stop)
                else:
                    name = "Index[{:d}:{:d}]".format(index.start, index.stop)
        else:
            raise TypeError("index must be integer or slice")

        if check_size:
            if self.slice in (slice(0, 1), slice(-1, None)):
                pass
            elif self.slice.stop > child.size:
                raise ValueError("slice size exceeds child size")

        super().__init__(name, child)

        # no domain for integer value key
        if isinstance(index, int):
            self.clear_domains()

    def _unary_jac(self, child_jac):
        """See :meth:`pybamm.UnaryOperator._unary_jac()`."""

        # if child.jac returns a matrix of zeros, this subsequently gives a bug
        # when trying to simplify the node Index(child_jac). Instead, search the
        # tree for StateVectors and return a matrix of zeros of the correct size
        # if none are found.
        if not self.has_symbol_of_classes(pybamm.StateVector):
            jac = csr_matrix((1, child_jac.shape[1]))
            return pybamm.Matrix(jac)
        else:
            return Index(child_jac, self.index)

    def set_id(self):
        """See :meth:`pybamm.Symbol.set_id()`"""
        self._id = hash(
            (
                self.__class__,
                self.name,
                self.slice.start,
                self.slice.stop,
                self.children[0].id,
            )
            + tuple(self.domain)
        )

    def _unary_evaluate(self, child):
        """See :meth:`UnaryOperator._unary_evaluate()`."""
        return child[self.slice]

    def _unary_new_copy(self, child):
        """See :meth:`UnaryOperator._unary_new_copy()`."""
        new_index = self.__class__(child, self.index, check_size=False)
        # Keep same domains
        new_index.copy_domains(self)
        return new_index

    def _evaluate_for_shape(self):
        return self._unary_evaluate(self.children[0].evaluate_for_shape())

    def _evaluates_on_edges(self, dimension):
        """See :meth:`pybamm.Symbol._evaluates_on_edges()`."""
        return False


class SpatialOperator(UnaryOperator):
    """
    A node in the expression tree representing a unary spatial operator
    (e.g. grad, div)

    Derived classes will specify the particular operator

    This type of node will be replaced by the :class:`Discretisation`
    class with a :class:`Matrix`

    **Extends:** :class:`UnaryOperator`

    Parameters
    ----------

    name : str
        name of the node
    child : :class:`Symbol`
        child node
    """

    def __init__(self, name, child, domains=None):
        super().__init__(name, child, domains)

    def diff(self, variable):
        """See :meth:`pybamm.Symbol.diff()`."""
        # We shouldn't need this
        raise NotImplementedError


class Gradient(SpatialOperator):
    """
    A node in the expression tree representing a grad operator.

    **Extends:** :class:`SpatialOperator`
    """

    def __init__(self, child):
        if child.domain == []:
            raise pybamm.DomainError(
                "Cannot take gradient of '{}' since its domain is empty. ".format(child)
                + "Try broadcasting the object first, e.g.\n\n"
                "\tpybamm.grad(pybamm.PrimaryBroadcast(symbol, 'domain'))"
            )
        if child.evaluates_on_edges("primary") is True:
            raise TypeError(
                "Cannot take gradient of '{}' since it evaluates on edges".format(child)
            )
        super().__init__("grad", child)

    def _evaluates_on_edges(self, dimension):
        """See :meth:`pybamm.Symbol._evaluates_on_edges()`."""
        return True

    def _unary_new_copy(self, child):
        """See :meth:`UnaryOperator._unary_new_copy()`."""
        return grad(child)

    def _sympy_operator(self, child):
        """Override :meth:`pybamm.UnaryOperator._sympy_operator`"""
        return sympy_Gradient(child)


class Divergence(SpatialOperator):
    """
    A node in the expression tree representing a div operator.

    **Extends:** :class:`SpatialOperator`
    """

    def __init__(self, child):
        if child.domain == []:
            raise pybamm.DomainError(
                "Cannot take divergence of '{}' since its domain is empty. ".format(
                    child
                )
                + "Try broadcasting the object first, e.g.\n\n"
                "\tpybamm.div(pybamm.PrimaryBroadcast(symbol, 'domain'))"
            )
        if child.evaluates_on_edges("primary") is False:
            raise TypeError(
                "Cannot take divergence of '{}' since it does not ".format(child)
                + "evaluate on edges. Usually, a gradient should be taken before the "
                "divergence."
            )
        super().__init__("div", child)

    def _evaluates_on_edges(self, dimension):
        """See :meth:`pybamm.Symbol._evaluates_on_edges()`."""
        return False

    def _unary_new_copy(self, child):
        """See :meth:`UnaryOperator._unary_new_copy()`."""
        return div(child)

    def _sympy_operator(self, child):
        """Override :meth:`pybamm.UnaryOperator._sympy_operator`"""
        return sympy_Divergence(child)


class Laplacian(SpatialOperator):
    """
    A node in the expression tree representing a laplacian operator. This is
    currently only implemeted in the weak form for finite element formulations.

    **Extends:** :class:`SpatialOperator`
    """

    def __init__(self, child):
        super().__init__("laplacian", child)

    def _evaluates_on_edges(self, dimension):
        """See :meth:`pybamm.Symbol._evaluates_on_edges()`."""
        return False


class GradientSquared(SpatialOperator):
    """
    A node in the expression tree representing a the inner product of the grad
    operator with itself. In particular, this is useful in the finite element
    formualtion where we only require the (sclar valued) square of the gradient,
    and  not the gradient itself.
    **Extends:** :class:`SpatialOperator`
    """

    def __init__(self, child):
        super().__init__("grad squared", child)

    def _evaluates_on_edges(self, dimension):
        """See :meth:`pybamm.Symbol._evaluates_on_edges()`."""
<<<<<<< HEAD
        return True
=======
        return False
>>>>>>> 24161dfd


class Mass(SpatialOperator):
    """
    Returns the mass matrix for a given symbol, accounting for Dirchlet boundary
    conditions where necessary (e.g. in the finite element formualtion)
    **Extends:** :class:`SpatialOperator`
    """

    def __init__(self, child):
        super().__init__("mass", child)

    def _evaluate_for_shape(self):
        return pybamm.evaluate_for_shape_using_domain(self.domains, typ="matrix")


class BoundaryMass(SpatialOperator):
    """
    Returns the mass matrix for a given symbol assembled over the boundary of
    the domain, accounting for Dirchlet boundary conditions where necessary
    (e.g. in the finite element formualtion)
    **Extends:** :class:`SpatialOperator`
    """

    def __init__(self, child):
        super().__init__("boundary mass", child)

    def _evaluate_for_shape(self):
        return pybamm.evaluate_for_shape_using_domain(self.domains, typ="matrix")


class Integral(SpatialOperator):
    """
    A node in the expression tree representing an integral operator.

    .. math::
        I = \\int_{a}^{b}\\!f(u)\\,du,

    where :math:`a` and :math:`b` are the left-hand and right-hand boundaries of
    the domain respectively, and :math:`u\\in\\text{domain}`.

    Parameters
    ----------
    function : :class:`pybamm.Symbol`
        The function to be integrated (will become self.children[0])
    integration_variable : :class:`pybamm.IndependentVariable`
        The variable over which to integrate

    **Extends:** :class:`SpatialOperator`
    """

    def __init__(self, child, integration_variable):
        if not isinstance(integration_variable, list):
            integration_variable = [integration_variable]

        name = "integral"
        for var in integration_variable:
            if isinstance(var, pybamm.SpatialVariable):
                # Check that child and integration_variable domains agree
                if var.domain == child.domain:
                    self._integration_dimension = "primary"
                elif var.domain == child.domains["secondary"]:
                    self._integration_dimension = "secondary"
                elif var.domain == child.domains["tertiary"]:
                    self._integration_dimension = "tertiary"
                elif var.domain == child.domains["quaternary"]:
                    self._integration_dimension = "quaternary"
                else:
                    raise pybamm.DomainError(
                        "integration_variable must be the same as child domain or "
                        "an auxiliary domain"
                    )
            else:
                raise TypeError(
                    "integration_variable must be of type pybamm.SpatialVariable, "
                    "not {}".format(type(var))
                )
            name += " d{}".format(var.name)

        if self._integration_dimension == "primary":
            # integral of a child takes the domain from auxiliary domain of the child
            domains = {
                "primary": child.domains["secondary"],
                "secondary": child.domains["tertiary"],
                "tertiary": child.domains["quaternary"],
            }
        elif self._integration_dimension == "secondary":
            # integral in the secondary dimension keeps the same domain, moves
            # quaternary to tertiary and tertiary to secondary domain
            domains = {
                "primary": child.domains["primary"],
                "secondary": child.domains["tertiary"],
                "tertiary": child.domains["quaternary"],
            }
        elif self._integration_dimension == "tertiary":
            # integral in the tertiary dimension keeps the domain and secondary domain,
            # moves quaternary to tertiary
            domains = {
                "primary": child.domains["primary"],
                "secondary": child.domains["secondary"],
                "tertiary": child.domains["quaternary"],
            }
        elif self._integration_dimension == "quaternary":
            # integral in the quaternary dimension keeps the domain, secondary and
            # tertiary domains
            domains = {
                "primary": child.domains["primary"],
                "secondary": child.domains["secondary"],
                "tertiary": child.domains["tertiary"],
            }
        if any(isinstance(var, pybamm.SpatialVariable) for var in integration_variable):
            name += " {}".format(child.domain)

        self._integration_variable = integration_variable
        super().__init__(name, child, domains)

    @property
    def integration_variable(self):
        return self._integration_variable

    def set_id(self):
        """See :meth:`pybamm.Symbol.set_id()`"""
        self._id = hash(
            (self.__class__, self.name)
            + tuple(
                [
                    integration_variable.id
                    for integration_variable in self.integration_variable
                ]
            )
            + (self.children[0].id,)
            + tuple(self.domain)
        )

    def _unary_new_copy(self, child):
        """See :meth:`UnaryOperator._unary_new_copy()`."""

        return self.__class__(child, self.integration_variable)

    def _evaluate_for_shape(self):
        """See :meth:`pybamm.Symbol.evaluate_for_shape_using_domain()`"""
<<<<<<< HEAD
        return pybamm.evaluate_for_shape_using_domain(
            self.domain, self.auxiliary_domains
        )
=======
        return pybamm.evaluate_for_shape_using_domain(self.domains)
>>>>>>> 24161dfd

    def _evaluates_on_edges(self, dimension):
        """See :meth:`pybamm.Symbol._evaluates_on_edges()`."""
        return False

    def _sympy_operator(self, child):
        """Override :meth:`pybamm.UnaryOperator._sympy_operator`"""
        return sympy.Integral(child, sympy.Symbol("xn"))


class BaseIndefiniteIntegral(Integral):
    """
    Base class for indefinite integrals (forward or backward).

    Parameters
    ----------
    function : :class:`pybamm.Symbol`
        The function to be integrated (will become self.children[0])
    integration_variable : :class:`pybamm.IndependentVariable`
        The variable over which to integrate

    **Extends:** :class:`Integral`
    """

    def __init__(self, child, integration_variable):
        if isinstance(integration_variable, list):
            if len(integration_variable) > 1:
                raise NotImplementedError(
                    "Indefinite integral only implemeted w.r.t. one variable"
                )
            else:
                integration_variable = integration_variable[0]
        super().__init__(child, integration_variable)
        # overwrite domains with child domains
        self.copy_domains(child)

    def _evaluate_for_shape(self):
        return self.children[0].evaluate_for_shape()

    def _evaluates_on_edges(self, dimension):
        # If child evaluates on edges, indefinite integral doesn't
        # If child doesn't evaluate on edges, indefinite integral does
        return not self.child.evaluates_on_edges(dimension)


class IndefiniteIntegral(BaseIndefiniteIntegral):
    """
    A node in the expression tree representing an indefinite integral operator.

    .. math::
        I = \\int_{x_\text{min}}^{x}\\!f(u)\\,du

    where :math:`u\\in\\text{domain}` which can represent either a
    spatial or temporal variable.

    Parameters
    ----------
    function : :class:`pybamm.Symbol`
        The function to be integrated (will become self.children[0])
    integration_variable : :class:`pybamm.IndependentVariable`
        The variable over which to integrate

    **Extends:** :class:`BaseIndefiniteIntegral`
    """

    def __init__(self, child, integration_variable):
        super().__init__(child, integration_variable)
        # Overwrite the name
        self.name = "{} integrated w.r.t {}".format(
            child.name, self.integration_variable[0].name
        )
        if isinstance(integration_variable, pybamm.SpatialVariable):
            self.name += " on {}".format(self.integration_variable[0].domain)


class BackwardIndefiniteIntegral(BaseIndefiniteIntegral):
    """
    A node in the expression tree representing a backward indefinite integral operator.

    .. math::
        I = \\int_{x}^{x_\text{max}}\\!f(u)\\,du

    where :math:`u\\in\\text{domain}` which can represent either a
    spatial or temporal variable.

    Parameters
    ----------
    function : :class:`pybamm.Symbol`
        The function to be integrated (will become self.children[0])
    integration_variable : :class:`pybamm.IndependentVariable`
        The variable over which to integrate

    **Extends:** :class:`BaseIndefiniteIntegral`
    """

    def __init__(self, child, integration_variable):
        super().__init__(child, integration_variable)
        # Overwrite the name
        self.name = "{} integrated backward w.r.t {}".format(
            child.name, self.integration_variable[0].name
        )
        if isinstance(integration_variable, pybamm.SpatialVariable):
            self.name += " on {}".format(self.integration_variable[0].domain)


class DefiniteIntegralVector(SpatialOperator):
    """
    A node in the expression tree representing an integral of the basis used
    for discretisation

    .. math::
        I = \\int_{a}^{b}\\!\\psi(x)\\,dx,

    where :math:`a` and :math:`b` are the left-hand and right-hand boundaries of
    the domain respectively and :math:`\\psi` is the basis function.

    Parameters
    ----------
    variable : :class:`pybamm.Symbol`
        The variable whose basis will be integrated over the entire domain
    vector_type : str, optional
        Whether to return a row or column vector (default is row)

    **Extends:** :class:`SpatialOperator`
    """

    def __init__(self, child, vector_type="row"):
        name = "basis integral"
        self.vector_type = vector_type
        super().__init__(name, child)
        # integrating removes the domain
        self.clear_domains()

    def set_id(self):
        """See :meth:`pybamm.Symbol.set_id()`"""
        self._id = hash(
            (self.__class__, self.name, self.vector_type)
            + (self.children[0].id,)
            + tuple(self.domain)
        )

    def _unary_new_copy(self, child):
        """See :meth:`UnaryOperator._unary_new_copy()`."""

        return self.__class__(child, vector_type=self.vector_type)

    def _evaluate_for_shape(self):
        """See :meth:`pybamm.Symbol.evaluate_for_shape_using_domain()`"""
<<<<<<< HEAD
        return pybamm.evaluate_for_shape_using_domain(self.domain)
=======
        return pybamm.evaluate_for_shape_using_domain(self.domains)
>>>>>>> 24161dfd


class BoundaryIntegral(SpatialOperator):
    """
    A node in the expression tree representing an integral operator over the
    boundary of a domain

    .. math::
        I = \\int_{\\partial a}\\!f(u)\\,du,

    where :math:`\\partial a` is the boundary of the domain, and
    :math:`u\\in\\text{domain boundary}`.

    Parameters
    ----------
    function : :class:`pybamm.Symbol`
        The function to be integrated (will become self.children[0])
    region : str, optional
        The region of the boundary over which to integrate. If region is `entire`
        (default) the integration is carried out over the entire boundary. If
        region is `negative tab` or `positive tab` then the integration is only
        carried out over the appropriate part of the boundary corresponding to
        the tab.
    **Extends:** :class:`SpatialOperator`
    """

    def __init__(self, child, region="entire"):
        # boundary integral removes domains
        domains = {}

        name = "boundary integral over "
        if region == "entire":
            name += "entire boundary"
        elif region == "negative tab":
            name += "negative tab"
        elif region == "positive tab":
            name += "positive tab"
        self.region = region
        super().__init__(name, child, domains)

    def set_id(self):
        """See :meth:`pybamm.Symbol.set_id()`"""
        self._id = hash(
            (self.__class__, self.name) + (self.children[0].id,) + tuple(self.domain)
        )

    def _unary_new_copy(self, child):
        """See :meth:`UnaryOperator._unary_new_copy()`."""

        return self.__class__(child, region=self.region)

    def _evaluate_for_shape(self):
        """See :meth:`pybamm.Symbol.evaluate_for_shape_using_domain()`"""
<<<<<<< HEAD
        return pybamm.evaluate_for_shape_using_domain(self.domain)
=======
        return pybamm.evaluate_for_shape_using_domain(self.domains)
>>>>>>> 24161dfd

    def _evaluates_on_edges(self, dimension):
        """See :meth:`pybamm.Symbol._evaluates_on_edges()`."""
        return False


class DeltaFunction(SpatialOperator):
    """
    Delta function. Currently can only be implemented at the edge of a domain.

    Parameters
    ----------
    child : :class:`pybamm.Symbol`
        The variable that sets the strength of the delta function
    side : str
        Which side of the domain to implement the delta function on

    **Extends:** :class:`SpatialOperator`
    """

    def __init__(self, child, side, domain):
        self.side = side
        if domain is None:
            raise pybamm.DomainError("Delta function domain cannot be None")
        domains = {"primary": domain}
        if child.domain != []:
            domains["secondary"] = child.domain
        super().__init__("delta_function", child, domains)

    def set_id(self):
        """See :meth:`pybamm.Symbol.set_id()`"""
        self._id = hash(
            (self.__class__, self.name, self.side, self.children[0].id)
            + tuple([(k, tuple(v)) for k, v in self.domains.items()])
        )

    def _evaluates_on_edges(self, dimension):
        """See :meth:`pybamm.Symbol._evaluates_on_edges()`."""
        return False

    def _unary_new_copy(self, child):
        """See :meth:`UnaryOperator._unary_new_copy()`."""
        return self.__class__(child, self.side, self.domain)

    def evaluate_for_shape(self):
        """See :meth:`pybamm.Symbol.evaluate_for_shape_using_domain()`"""
        child_eval = self.children[0].evaluate_for_shape()
        vec = pybamm.evaluate_for_shape_using_domain(self.domains)

        return np.outer(child_eval, vec).reshape(-1, 1)


class BoundaryOperator(SpatialOperator):
    """
    A node in the expression tree which gets the boundary value of a variable.

    Parameters
    ----------
    name : str
        The name of the symbol
    child : :class:`pybamm.Symbol`
        The variable whose boundary value to take
    side : str
        Which side to take the boundary value on ("left" or "right")

    **Extends:** :class:`SpatialOperator`
    """

    def __init__(self, name, child, side):
        # side can only be "negative tab" or "positive tab" if domain is
        # "current collector"
        if side in ["negative tab", "positive tab"]:
            if child.domain[0] != "current collector":
                raise pybamm.ModelError(
                    """Can only take boundary value on the tabs in the domain
                'current collector', but {} has domain {}""".format(
                        child, child.domain[0]
                    )
                )
        self.side = side
        # boundary value of a child takes the primary domain from secondary domain
        # of the child
        # tertiary auxiliary domain shift down to secondary, quarternary to tertiary
        domains = {
            "primary": child.domains["secondary"],
            "secondary": child.domains["tertiary"],
            "tertiary": child.domains["quaternary"],
        }
        super().__init__(name, child, domains)

    def set_id(self):
        """See :meth:`pybamm.Symbol.set_id()`"""
        self._id = hash(
            (self.__class__, self.name, self.side, self.children[0].id)
            + tuple([(k, tuple(v)) for k, v in self.domains.items()])
        )

    def _unary_new_copy(self, child):
        """See :meth:`UnaryOperator._unary_new_copy()`."""
        return self.__class__(child, self.side)

    def _evaluate_for_shape(self):
        """See :meth:`pybamm.Symbol.evaluate_for_shape_using_domain()`"""
<<<<<<< HEAD
        return pybamm.evaluate_for_shape_using_domain(
            self.domain, self.auxiliary_domains
        )
=======
        return pybamm.evaluate_for_shape_using_domain(self.domains)
>>>>>>> 24161dfd


class BoundaryValue(BoundaryOperator):
    """
    A node in the expression tree which gets the boundary value of a variable.

    Parameters
    ----------
    child : :class:`pybamm.Symbol`
        The variable whose boundary value to take
    side : str
        Which side to take the boundary value on ("left" or "right")

    **Extends:** :class:`BoundaryOperator`
    """

    def __init__(self, child, side):
        super().__init__("boundary value", child, side)

    def _unary_new_copy(self, child):
        """See :meth:`UnaryOperator._unary_new_copy()`."""
        return boundary_value(child, self.side)

    def _sympy_operator(self, child):
        """Override :meth:`pybamm.UnaryOperator._sympy_operator`"""
        if (
            self.child.domain[0] in ["negative particle", "positive particle"]
            and self.side == "right"
        ):
            # value on the surface of the particle
            if str(child) == "1":
                return child
            else:
                latex_child = sympy.latex(child) + r"^{surf}"
                return sympy.Symbol(latex_child)

        elif self.side == "positive tab":
            return child

        else:
            latex_child = sympy.latex(child) + r"^{" + sympy.latex(self.side) + r"}"
            return sympy.Symbol(latex_child)


class BoundaryGradient(BoundaryOperator):
    """
    A node in the expression tree which gets the boundary flux of a variable.

    Parameters
    ----------
    child : :class:`pybamm.Symbol`
        The variable whose boundary flux to take
    side : str
        Which side to take the boundary flux on ("left" or "right")

    **Extends:** :class:`BoundaryOperator`
    """

    def __init__(self, child, side):
        super().__init__("boundary flux", child, side)


class UpwindDownwind(SpatialOperator):
    """
    A node in the expression tree representing an upwinding or downwinding operator.
    Usually to be used for better stability in convection-dominated equations.

    **Extends:** :class:`SpatialOperator`
    """

    def __init__(self, name, child):
        if child.domain == []:
            raise pybamm.DomainError(
                "Cannot upwind '{}' since its domain is empty. ".format(child)
                + "Try broadcasting the object first, e.g.\n\n"
                "\tpybamm.div(pybamm.PrimaryBroadcast(symbol, 'domain'))"
            )
        if child.evaluates_on_edges("primary") is True:
            raise TypeError(
                "Cannot upwind '{}' since it does not ".format(child)
                + "evaluate on nodes."
            )
        super().__init__(name, child)

    def _evaluates_on_edges(self, dimension):
        """See :meth:`pybamm.Symbol._evaluates_on_edges()`."""
        return True


class Upwind(UpwindDownwind):
    """
    Upwinding operator. To be used if flow velocity is positive (left to right).

    **Extends:** :class:`UpwindDownwind`
    """

    def __init__(self, child):
        super().__init__("upwind", child)


class Downwind(UpwindDownwind):
    """
    Downwinding operator. To be used if flow velocity is negative (right to left).

    **Extends:** :class:`UpwindDownwind`
    """

    def __init__(self, child):
        super().__init__("downwind", child)


class NotConstant(UnaryOperator):
    """Special class to wrap a symbol that should not be treated as a constant."""

    def __init__(self, child):
        super().__init__("not_constant", child)

    def _unary_new_copy(self, child):
        """See :meth:`pybamm.Symbol.new_copy()`."""
        return NotConstant(child)

    def _diff(self, variable):
        """See :meth:`pybamm.Symbol._diff()`."""
        return self.child.diff(variable)

    def _unary_jac(self, child_jac):
        """See :meth:`pybamm.UnaryOperator._unary_jac()`."""
        return child_jac

    def _unary_evaluate(self, child):
        """See :meth:`UnaryOperator._unary_evaluate()`."""
        return child

    def is_constant(self):
        """See :meth:`pybamm.Symbol.is_constant()`."""
        # This symbol is not constant
        return False


#
# Methods to call Gradient, Divergence, Laplacian and GradientSquared
#


def grad(symbol):
    """
    convenience function for creating a :class:`Gradient`

    Parameters
    ----------

    symbol : :class:`Symbol`
        the gradient will be performed on this sub-symbol

    Returns
    -------

    :class:`Gradient`
        the gradient of ``symbol``
    """
    # Gradient of a broadcast is zero
    if isinstance(symbol, pybamm.PrimaryBroadcast):
        new_child = pybamm.PrimaryBroadcast(0, symbol.child.domain)
        return pybamm.PrimaryBroadcastToEdges(new_child, symbol.domain)
    elif isinstance(symbol, pybamm.FullBroadcast):
        return pybamm.FullBroadcastToEdges(0, broadcast_domains=symbol.domains)
    else:
        return Gradient(symbol)


def div(symbol):
    """
    convenience function for creating a :class:`Divergence`

    Parameters
    ----------

    symbol : :class:`Symbol`
        the divergence will be performed on this sub-symbol

    Returns
    -------

    :class:`Divergence`
        the divergence of ``symbol``
    """
    # Divergence of a broadcast is zero
    if isinstance(symbol, pybamm.PrimaryBroadcastToEdges):
        new_child = pybamm.PrimaryBroadcast(0, symbol.child.domain)
        return pybamm.PrimaryBroadcast(new_child, symbol.domain)
    # Divergence commutes with Negate operator
    if isinstance(symbol, pybamm.Negate):
        return -div(symbol.orphans[0])
    elif isinstance(symbol, (pybamm.Multiplication, pybamm.Division)):
        left, right = symbol.orphans
        if isinstance(left, pybamm.Negate):
            return -div(symbol._binary_new_copy(left.orphans[0], right))
        # elif isinstance(right, pybamm.Negate):
        #     return -div(symbol._binary_new_copy(left, right.orphans[0]))

    # Last resort
    return Divergence(symbol)


def laplacian(symbol):
    """
    convenience function for creating a :class:`Laplacian`

    Parameters
    ----------

    symbol : :class:`Symbol`
        the laplacian will be performed on this sub-symbol

    Returns
    -------

    :class:`Laplacian`
        the laplacian of ``symbol``
    """

    return Laplacian(symbol)


def grad_squared(symbol):
    """
    convenience function for creating a :class:`GradientSquared`

    Parameters
    ----------

    symbol : :class:`Symbol`
        the inner product of the gradient with itself will be performed on this
        sub-symbol

    Returns
    -------

    :class:`GradientSquared`
        inner product of the gradient of ``symbol`` with itself
    """

    return GradientSquared(symbol)


def upwind(symbol):
    """convenience function for creating a :class:`Upwind`"""
    return Upwind(symbol)


def downwind(symbol):
    """convenience function for creating a :class:`Downwind`"""
    return Downwind(symbol)


#
# Method to call SurfaceValue
#


def surf(symbol):
    """
    convenience function for creating a right :class:`BoundaryValue`, usually in the
    spherical geometry.

    Parameters
    ----------

    symbol : :class:`pybamm.Symbol`
        the surface value of this symbol will be returned

    Returns
    -------
    :class:`pybamm.BoundaryValue`
        the surface value of ``symbol``
    """
    return boundary_value(symbol, "right")


def boundary_value(symbol, side):
    """
    convenience function for creating a :class:`pybamm.BoundaryValue`

    Parameters
    ----------
    symbol : `pybamm.Symbol`
        The symbol whose boundary value to take
    side : str
        Which side to take the boundary value on ("left" or "right")

    Returns
    -------
    :class:`BoundaryValue`
        the new integrated expression tree
    """
    # Can't take boundary value if the symbol evaluates on edges
    if symbol.evaluates_on_edges("primary"):
        raise ValueError(
            "Can't take the boundary value of a symbol that evaluates on edges"
        )

    # If symbol doesn't have a domain, its boundary value is itself
    if symbol.domain == []:
        return symbol
    # If symbol is a primary or full broadcast, reduce by one dimension
    if isinstance(symbol, (pybamm.PrimaryBroadcast, pybamm.FullBroadcast)):
        return symbol.reduce_one_dimension()
    # If symbol is a secondary broadcast, its boundary value is a primary broadcast of
    # the boundary value of its child
    if isinstance(symbol, pybamm.SecondaryBroadcast):
        # Read child (making copy)
        child = symbol.orphans[0]
        # Take boundary value
        boundary_child = boundary_value(child, side)
        # Broadcast back to the original symbol's secondary domain
        return pybamm.PrimaryBroadcast(boundary_child, symbol.secondary_domain)
    # Otherwise, calculate boundary value
    else:
        return BoundaryValue(symbol, side)


def sign(symbol):
    """Returns a :class:`Sign` object."""
    return pybamm.simplify_if_constant(Sign(symbol))


def smooth_absolute_value(symbol, k):
    """
    Smooth approximation to the absolute value function. k is the smoothing parameter,
    set by `pybamm.settings.abs_smoothing`. The recommended value is k=10.
    """
    x = symbol
    exp = pybamm.exp
    kx = k * symbol
    return x * (exp(kx) - exp(-kx)) / (exp(kx) + exp(-kx))<|MERGE_RESOLUTION|>--- conflicted
+++ resolved
@@ -40,11 +40,7 @@
         """See :meth:`pybamm.Symbol.__str__()`."""
         return "{}({!s})".format(self.name, self.child)
 
-<<<<<<< HEAD
-    def new_copy(self):
-=======
     def create_copy(self):
->>>>>>> 24161dfd
         """See :meth:`pybamm.Symbol.new_copy()`."""
         new_child = self.child.new_copy()
         return self._unary_new_copy(new_child)
@@ -60,13 +56,9 @@
 
     def _unary_evaluate(self, child):
         """Perform unary operation on a child."""
-<<<<<<< HEAD
-        raise NotImplementedError
-=======
         raise NotImplementedError(
             f"{self.__class__} does not implement _unary_evaluate."
         )
->>>>>>> 24161dfd
 
     def evaluate(self, t=None, y=None, y_dot=None, inputs=None, known_evals=None):
         """See :meth:`pybamm.Symbol.evaluate()`."""
@@ -134,13 +126,10 @@
 
     def _unary_evaluate(self, child):
         """See :meth:`UnaryOperator._unary_evaluate()`."""
-<<<<<<< HEAD
-=======
         return -child
 
     def _unary_new_copy(self, child):
         """See :meth:`UnaryOperator._unary_new_copy()`."""
->>>>>>> 24161dfd
         return -child
 
 
@@ -157,21 +146,11 @@
 
     def diff(self, variable):
         """See :meth:`pybamm.Symbol.diff()`."""
-<<<<<<< HEAD
-        child = self.child.new_copy()
-        return Sign(child) * child.diff(variable)
-
-    def _unary_jac(self, child_jac):
-        """See :meth:`pybamm.UnaryOperator._unary_jac()`."""
-        child = self.child.new_copy()
-        return Sign(child) * child_jac
-=======
         return sign(self.child) * self.child.diff(variable)
 
     def _unary_jac(self, child_jac):
         """See :meth:`pybamm.UnaryOperator._unary_jac()`."""
         return sign(self.child) * child_jac
->>>>>>> 24161dfd
 
     def _unary_evaluate(self, child):
         """See :meth:`UnaryOperator._unary_evaluate()`."""
@@ -493,11 +472,7 @@
 
     def _evaluates_on_edges(self, dimension):
         """See :meth:`pybamm.Symbol._evaluates_on_edges()`."""
-<<<<<<< HEAD
-        return True
-=======
         return False
->>>>>>> 24161dfd
 
 
 class Mass(SpatialOperator):
@@ -639,13 +614,7 @@
 
     def _evaluate_for_shape(self):
         """See :meth:`pybamm.Symbol.evaluate_for_shape_using_domain()`"""
-<<<<<<< HEAD
-        return pybamm.evaluate_for_shape_using_domain(
-            self.domain, self.auxiliary_domains
-        )
-=======
         return pybamm.evaluate_for_shape_using_domain(self.domains)
->>>>>>> 24161dfd
 
     def _evaluates_on_edges(self, dimension):
         """See :meth:`pybamm.Symbol._evaluates_on_edges()`."""
@@ -794,11 +763,7 @@
 
     def _evaluate_for_shape(self):
         """See :meth:`pybamm.Symbol.evaluate_for_shape_using_domain()`"""
-<<<<<<< HEAD
-        return pybamm.evaluate_for_shape_using_domain(self.domain)
-=======
         return pybamm.evaluate_for_shape_using_domain(self.domains)
->>>>>>> 24161dfd
 
 
 class BoundaryIntegral(SpatialOperator):
@@ -852,11 +817,7 @@
 
     def _evaluate_for_shape(self):
         """See :meth:`pybamm.Symbol.evaluate_for_shape_using_domain()`"""
-<<<<<<< HEAD
-        return pybamm.evaluate_for_shape_using_domain(self.domain)
-=======
         return pybamm.evaluate_for_shape_using_domain(self.domains)
->>>>>>> 24161dfd
 
     def _evaluates_on_edges(self, dimension):
         """See :meth:`pybamm.Symbol._evaluates_on_edges()`."""
@@ -960,13 +921,7 @@
 
     def _evaluate_for_shape(self):
         """See :meth:`pybamm.Symbol.evaluate_for_shape_using_domain()`"""
-<<<<<<< HEAD
-        return pybamm.evaluate_for_shape_using_domain(
-            self.domain, self.auxiliary_domains
-        )
-=======
         return pybamm.evaluate_for_shape_using_domain(self.domains)
->>>>>>> 24161dfd
 
 
 class BoundaryValue(BoundaryOperator):
