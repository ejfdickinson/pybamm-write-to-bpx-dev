--- conflicted
+++ resolved
@@ -177,12 +177,7 @@
         else:
             raise TypeError("index must be integer or slice")
 
-<<<<<<< HEAD
-        # Perform some additional checks if debug_mode is True (child.size is slow)
-        if pybamm.settings.debug_mode is True:
-=======
         if check_size:
->>>>>>> 79c9d349
             if self.slice in (slice(0, 1), slice(-1, None)):
                 pass
             elif self.slice.stop > child.size:
