--- conflicted
+++ resolved
@@ -5,14 +5,9 @@
 autograd >= 1.2
 scikit-fem >= 0.2.0
 casadi >= 3.5.0
-<<<<<<< HEAD
-jax==0.1.75
-jaxlib==0.1.52
-julia>=0.5.6
-=======
 jax==0.2.12
 jaxlib==0.1.70
->>>>>>> bce4eaa5
+julia>=0.5.6
 jupyter  # For example notebooks
 pybtex
 sympy==1.8
