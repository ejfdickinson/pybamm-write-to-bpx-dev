--- conflicted
+++ resolved
@@ -2,11 +2,8 @@
 
 ## Features
 
-<<<<<<< HEAD
--   Stress induced diffusion is now a separate model option instead of being automatically included when using the particle mechanics submodels ([]())
-=======
+-   Stress induced diffusion is now a separate model option instead of being automatically included when using the particle mechanics submodels ([#1797](https://github.com/pybamm-team/PyBaMM/pull/1797))
 -   Added surface area to volume ratio as a factor to the SEI equations ([#1790](https://github.com/pybamm-team/PyBaMM/pull/1790))
->>>>>>> 884d6e93
 -   Half-cell SPM and SPMe have been implemented ([#1731](https://github.com/pybamm-team/PyBaMM/pull/1731))
 
 ## Bug fixes
