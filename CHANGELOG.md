# Unreleased

## Features

<<<<<<< HEAD
-   Added DFN model for a half cell ([#1121](https://github.com/pybamm-team/PyBaMM/pull/1121))
=======
-   Added "R-averaged particle concentration" variables` ([#1118](https://github.com/pybamm-team/PyBaMM/pull/1118))
-   Added support for sensitivity calculations to the casadi solver ([#1109](https://github.com/pybamm-team/PyBaMM/pull/1109))
>>>>>>> 4e4e1ab8
-   Added support for index 1 semi-explicit dae equations and sensitivity calculations to JAX BDF solver ([#1107](https://github.com/pybamm-team/PyBaMM/pull/1107))
-   Allowed keyword arguments to be passed to `Simulation.plot()` ([#1099](https://github.com/pybamm-team/PyBaMM/pull/1099))

## Optimizations

## Bug fixes

-   Fixed `r_average` to work with `SecondaryBroadcast` ([#1118](https://github.com/pybamm-team/PyBaMM/pull/1118))
-   Fixed finite volume discretisation of spherical integrals ([#1118](https://github.com/pybamm-team/PyBaMM/pull/1118))
-   `t_eval` now gets changed to a `linspace` if a list of length 2 is passed ([#1113](https://github.com/pybamm-team/PyBaMM/pull/1113))
-   Fixed bug when setting a function with an `InputParameter` ([#1111](https://github.com/pybamm-team/PyBaMM/pull/1111))

## Breaking changes

-  Renamed `quick_plot_vars` to `output_variables` in `Simulation` to be consistent with `QuickPlot`. Passing `quick_plot_vars` to `Simulation.plot()` has been deprecated and `output_variables` should be passed instead ([#1099](https://github.com/pybamm-team/PyBaMM/pull/1099))


# [v0.2.3](https://github.com/pybamm-team/PyBaMM/tree/v0.2.3) - 2020-07-01

This release enables the use of [Google Colab](https://colab.research.google.com/github/pybamm-team/PyBaMM/blob/master/) for running example notebooks, and adds some small new features and bug fixes.

## Features

-   Added JAX evaluator, and ODE solver ([#1038](https://github.com/pybamm-team/PyBaMM/pull/1038))
-   Reformatted Getting Started notebooks ([#1083](https://github.com/pybamm-team/PyBaMM/pull/1083))
-   Reformatted Landesfeind electrolytes ([#1064](https://github.com/pybamm-team/PyBaMM/pull/1064))
-   Adapted examples to be run in Google Colab ([#1061](https://github.com/pybamm-team/PyBaMM/pull/1061))
-   Added some new solvers for algebraic models ([#1059](https://github.com/pybamm-team/PyBaMM/pull/1059))
-   Added `length_scales` attribute to models ([#1058](https://github.com/pybamm-team/PyBaMM/pull/1058))
-   Added averaging in secondary dimensions ([#1057](https://github.com/pybamm-team/PyBaMM/pull/1057))
-   Added SEI reaction based on Yang et. al. 2017 and reduction in porosity ([#1009](https://github.com/pybamm-team/PyBaMM/issues/1009))

## Optimizations

-   Reformatted CasADi "safe" mode to deal with events better ([#1089](https://github.com/pybamm-team/PyBaMM/pull/1089))

## Bug fixes

-   Fixed a bug in `InterstitialDiffusionLimited` ([#1097](https://github.com/pybamm-team/PyBaMM/pull/1097))
-   Fixed `Simulation` to keep different copies of the model so that parameters can be changed between simulations ([#1090](https://github.com/pybamm-team/PyBaMM/pull/1090))
-   Fixed `model.new_copy()` to keep custom submodels ([#1090](https://github.com/pybamm-team/PyBaMM/pull/1090))
-   2D processed variables can now be evaluated at the domain boundaries ([#1088](https://github.com/pybamm-team/PyBaMM/pull/1088))
-   Update the default variable points to better capture behaviour in the solid particles in li-ion models ([#1081](https://github.com/pybamm-team/PyBaMM/pull/1081))
-   Fix `QuickPlot` to display variables discretised by FEM (in y-z) properly ([#1078](https://github.com/pybamm-team/PyBaMM/pull/1078))
-   Add length scales to `EffectiveResistance` models ([#1071](https://github.com/pybamm-team/PyBaMM/pull/1071))
-   Allowed for pybamm functions exp, sin, cos, sqrt to be used in expression trees that
    are converted to casadi format ([#1067](https://github.com/pybamm-team/PyBaMM/pull/1067))
-   Fix a bug where variables that depend on y and z were transposed in `QuickPlot` ([#1055](https://github.com/pybamm-team/PyBaMM/pull/1055))

## Breaking changes

-   `Simulation.specs` and `Simulation.set_defaults` have been deprecated. Users should create a new `Simulation` object for each different case instead ([#1090](https://github.com/pybamm-team/PyBaMM/pull/1090))
-   The solution times `t_eval` must now be provided to `Simulation.solve()` when not using an experiment or prescribing the current using drive cycle data ([#1086](https://github.com/pybamm-team/PyBaMM/pull/1086))

# [v0.2.2](https://github.com/pybamm-team/PyBaMM/tree/v0.2.2) - 2020-06-01

New SEI models, simplification of submodel structure, as well as optimisations and general bug fixes.

## Features

-   Reformatted `Geometry` and `Mesh` classes ([#1032](https://github.com/pybamm-team/PyBaMM/pull/1032))
-   Added arbitrary geometry to the lumped thermal model ([#718](https://github.com/pybamm-team/PyBaMM/issues/718))
-   Allowed `ProcessedVariable` to handle cases where `len(solution.t)=1` ([#1020](https://github.com/pybamm-team/PyBaMM/pull/1020))
-   Added `BackwardIndefiniteIntegral` symbol ([#1014](https://github.com/pybamm-team/PyBaMM/pull/1014))
-   Added `plot` and `plot2D` to enable easy plotting of `pybamm.Array` objects ([#1008](https://github.com/pybamm-team/PyBaMM/pull/1008))
-   Updated effective current collector models and added example notebook ([#1007](https://github.com/pybamm-team/PyBaMM/pull/1007))
-   Added SEI film resistance as an option ([#994](https://github.com/pybamm-team/PyBaMM/pull/994))
-   Added `parameters` attribute to `pybamm.BaseModel` and `pybamm.Geometry` that lists all of the required parameters ([#993](https://github.com/pybamm-team/PyBaMM/pull/993))
-   Added tab, edge, and surface cooling ([#965](https://github.com/pybamm-team/PyBaMM/pull/965))
-   Added functionality to solver to automatically discretise a 0D model ([#947](https://github.com/pybamm-team/PyBaMM/pull/947))
-   Added sensitivity to `CasadiAlgebraicSolver` ([#940](https://github.com/pybamm-team/PyBaMM/pull/940))
-   Added `ProcessedSymbolicVariable` class, which can handle symbolic variables (i.e. variables for which the inputs are symbolic) ([#940](https://github.com/pybamm-team/PyBaMM/pull/940))
-   Made `QuickPlot` compatible with Google Colab ([#935](https://github.com/pybamm-team/PyBaMM/pull/935))
-   Added `BasicFull` model for lead-acid ([#932](https://github.com/pybamm-team/PyBaMM/pull/932))
-   Added 'arctan' function  ([#973](https://github.com/pybamm-team/PyBaMM/pull/973))

## Optimizations

-   Implementing the use of GitHub Actions for CI ([#855](https://github.com/pybamm-team/PyBaMM/pull/855))
-   Changed default solver for DAE models to `CasadiSolver` ([#978](https://github.com/pybamm-team/PyBaMM/pull/978))
-   Added some extra simplifications to the expression tree ([#971](https://github.com/pybamm-team/PyBaMM/pull/971))
-   Changed the behaviour of "safe" mode in `CasadiSolver` ([#956](https://github.com/pybamm-team/PyBaMM/pull/956))
-   Sped up model building ([#927](https://github.com/pybamm-team/PyBaMM/pull/927))
-   Changed default solver for lead-acid to `CasadiSolver` ([#927](https://github.com/pybamm-team/PyBaMM/pull/927))

## Bug fixes

-   Fix a bug where slider plots do not update properly in notebooks ([#1041](https://github.com/pybamm-team/PyBaMM/pull/1041))
-   Fix storing and plotting external variables in the solution ([#1026](https://github.com/pybamm-team/PyBaMM/pull/1026))
-   Fix running a simulation with a model that is already discretized ([#1025](https://github.com/pybamm-team/PyBaMM/pull/1025))
-   Fix CI not triggering for PR. ([#1013](https://github.com/pybamm-team/PyBaMM/pull/1013))
-   Fix schedule testing running too often. ([#1010](https://github.com/pybamm-team/PyBaMM/pull/1010))
-   Fix doctests failing due to mismatch in unsorted output.([#990](https://github.com/pybamm-team/PyBaMM/pull/990))
-   Added extra checks when creating a model, for clearer errors ([#971](https://github.com/pybamm-team/PyBaMM/pull/971))
-   Fixed `Interpolant` ids to allow processing ([#962](https://github.com/pybamm-team/PyBaMM/pull/962))
-   Fixed a bug in the initial conditions of the potential pair model ([#954](https://github.com/pybamm-team/PyBaMM/pull/954))
-   Changed simulation attributes to assign copies rather than the objects themselves ([#952](https://github.com/pybamm-team/PyBaMM/pull/952))
-   Added default values to base model so that it works with the `Simulation` class ([#952](https://github.com/pybamm-team/PyBaMM/pull/952))
-   Fixed solver to recompute initial conditions when inputs are changed ([#951](https://github.com/pybamm-team/PyBaMM/pull/951))
-   Reformatted thermal submodels ([#938](https://github.com/pybamm-team/PyBaMM/pull/938))
-   Reformatted electrolyte submodels ([#927](https://github.com/pybamm-team/PyBaMM/pull/927))
-   Reformatted convection submodels ([#635](https://github.com/pybamm-team/PyBaMM/pull/635))

## Breaking changes

-   Geometry should no longer be given keys 'primary' or 'secondary' ([#1032](https://github.com/pybamm-team/PyBaMM/pull/1032))
-   Calls to `ProcessedVariable` objects are now made using dimensional time and space ([#1028](https://github.com/pybamm-team/PyBaMM/pull/1028))
-   For variables discretised using finite elements the result returned by calling `ProcessedVariable` is now transposed ([#1020](https://github.com/pybamm-team/PyBaMM/pull/1020))
-   Renamed "surface area density" to "surface area to volume ratio" ([#975](https://github.com/pybamm-team/PyBaMM/pull/975))
-   Replaced "reaction rate" with "exchange-current density" ([#975](https://github.com/pybamm-team/PyBaMM/pull/975))
-   Changed the implementation of reactions in submodels ([#948](https://github.com/pybamm-team/PyBaMM/pull/948))
-   Removed some inputs like `T_inf`, `R_g` and activation energies to some of the standard function parameters. This is because each of those inputs is specific to a particular function (e.g. the reference temperature at which the function was measured). To change a property such as the activation energy, users should create a new function, specifying the relevant property as a `Parameter` or `InputParameter` ([#942](https://github.com/pybamm-team/PyBaMM/pull/942))
-   The thermal option 'xyz-lumped' has been removed. The option 'thermal current collector' has also been removed ([#938](https://github.com/pybamm-team/PyBaMM/pull/938))
-   The 'C-rate' parameter has been deprecated. Use 'Current function [A]' instead. The cell capacity can be accessed as 'Cell capacity [A.h]', and used to calculate current from C-rate ([#952](https://github.com/pybamm-team/PyBaMM/pull/952))

# [v0.2.1](https://github.com/pybamm-team/PyBaMM/tree/v0.2.1) - 2020-03-31

New expression tree node types, models, parameter sets and solvers, as well as general bug fixes and new examples.

## Features

-   Store variable slices in model for inspection ([#925](https://github.com/pybamm-team/PyBaMM/pull/925))
-   Added LiNiCoO2 parameter set from Ecker et. al. ([#922](https://github.com/pybamm-team/PyBaMM/pull/922))
-   Made t_plus (optionally) a function of electrolyte concentration, and added (1 + dlnf/dlnc) to models ([#921](https://github.com/pybamm-team/PyBaMM/pull/921))
-   Added `DummySolver` for empty models ([#915](https://github.com/pybamm-team/PyBaMM/pull/915))
-   Added functionality to broadcast to edges ([#891](https://github.com/pybamm-team/PyBaMM/pull/891))
-   Reformatted and cleaned up `QuickPlot` ([#886](https://github.com/pybamm-team/PyBaMM/pull/886))
-   Added thermal effects to lead-acid models ([#885](https://github.com/pybamm-team/PyBaMM/pull/885))
-   Added a helper function for info on function parameters ([#881](https://github.com/pybamm-team/PyBaMM/pull/881))
-   Added additional notebooks showing how to create and compare models ([#877](https://github.com/pybamm-team/PyBaMM/pull/877))
-   Added `Minimum`, `Maximum` and `Sign` operators
    ([#876](https://github.com/pybamm-team/PyBaMM/pull/876))
-   Added a search feature to `FuzzyDict` ([#875](https://github.com/pybamm-team/PyBaMM/pull/875))
-   Add ambient temperature as a function of time ([#872](https://github.com/pybamm-team/PyBaMM/pull/872))
-   Added `CasadiAlgebraicSolver` for solving algebraic systems with CasADi ([#868](https://github.com/pybamm-team/PyBaMM/pull/868))
-   Added electrolyte functions from Landesfeind ([#860](https://github.com/pybamm-team/PyBaMM/pull/860))
-   Add new symbols `VariableDot`, representing the derivative of a variable wrt time,
    and `StateVectorDot`, representing the derivative of a state vector wrt time
    ([#858](https://github.com/pybamm-team/PyBaMM/issues/858))

## Bug fixes

-   Filter out discontinuities that occur after solve times
    ([#941](https://github.com/pybamm-team/PyBaMM/pull/945))
-   Fixed tight layout for QuickPlot in jupyter notebooks ([#930](https://github.com/pybamm-team/PyBaMM/pull/930))
-   Fixed bug raised if function returns a scalar ([#919](https://github.com/pybamm-team/PyBaMM/pull/919))
-   Fixed event handling in `ScipySolver` ([#905](https://github.com/pybamm-team/PyBaMM/pull/905))
-   Made input handling clearer in solvers ([#905](https://github.com/pybamm-team/PyBaMM/pull/905))
-   Updated Getting started notebook 2 ([#903](https://github.com/pybamm-team/PyBaMM/pull/903))
-   Reformatted external circuit submodels ([#879](https://github.com/pybamm-team/PyBaMM/pull/879))
-   Some bug fixes to generalize specifying models that aren't battery models, see [#846](https://github.com/pybamm-team/PyBaMM/issues/846)
-   Reformatted interface submodels to be more readable ([#866](https://github.com/pybamm-team/PyBaMM/pull/866))
-   Removed double-counted "number of electrodes connected in parallel" from simulation ([#864](https://github.com/pybamm-team/PyBaMM/pull/864))

## Breaking changes

-   Changed keyword argument `u` for inputs (when evaluating an object) to `inputs` ([#905](https://github.com/pybamm-team/PyBaMM/pull/905))
-   Removed "set external temperature" and "set external potential" options. Use "external submodels" option instead ([#862](https://github.com/pybamm-team/PyBaMM/pull/862))

# [v0.2.0](https://github.com/pybamm-team/PyBaMM/tree/v0.2.0) - 2020-02-26

This release introduces many new features and optimizations. All models can now be solved using the pip installation - in particular, the DFN can be solved in around 0.1s. Other highlights include an improved user interface, simulations of experimental protocols (GITT, CCCV, etc), new parameter sets for NCA and LGM50, drive cycles, "input parameters" and "external variables" for quickly solving models with different parameter values and coupling with external software, and general bug fixes and optimizations.

## Features

-   Added LG M50 parameter set ([#854](https://github.com/pybamm-team/PyBaMM/pull/854))
-   Changed rootfinding algorithm to CasADi, scipy.optimize.root still accessible as an option ([#844](https://github.com/pybamm-team/PyBaMM/pull/844))
-   Added capacitance effects to lithium-ion models ([#842](https://github.com/pybamm-team/PyBaMM/pull/842))
-   Added NCA parameter set ([#824](https://github.com/pybamm-team/PyBaMM/pull/824))
-   Added functionality to `Solution` that automatically gets `t_eval` from the data when simulating drive cycles and performs checks to ensure the output has the required resolution to accurately capture the input current ([#819](https://github.com/pybamm-team/PyBaMM/pull/819))
-   Added `Citations` object to print references when specific functionality is used ([#818](https://github.com/pybamm-team/PyBaMM/pull/818))
-   Updated `Solution` to allow exporting to matlab and csv formats ([#811](https://github.com/pybamm-team/PyBaMM/pull/811))
-   Allow porosity to vary in space ([#809](https://github.com/pybamm-team/PyBaMM/pull/809))
-   Added functionality to solve DAE models with non-smooth current inputs ([#808](https://github.com/pybamm-team/PyBaMM/pull/808))
-   Added functionality to simulate experiments and testing protocols ([#807](https://github.com/pybamm-team/PyBaMM/pull/807))
-   Added fuzzy string matching for parameters and variables ([#796](https://github.com/pybamm-team/PyBaMM/pull/796))
-   Changed ParameterValues to raise an error when a parameter that wasn't previously defined is updated ([#796](https://github.com/pybamm-team/PyBaMM/pull/796))
-   Added some basic models (BasicSPM and BasicDFN) in order to clearly demonstrate the PyBaMM model structure for battery models ([#795](https://github.com/pybamm-team/PyBaMM/pull/795))
-   Allow initial conditions in the particle to depend on x ([#786](https://github.com/pybamm-team/PyBaMM/pull/786))
-   Added the harmonic mean to the Finite Volume method, which is now used when computing fluxes ([#783](https://github.com/pybamm-team/PyBaMM/pull/783))
-   Refactored `Solution` to make it a dictionary that contains all of the solution variables. This automatically creates `ProcessedVariable` objects when required, so that the solution can be obtained much more easily. ([#781](https://github.com/pybamm-team/PyBaMM/pull/781))
-   Added notebook to explain broadcasts ([#776](https://github.com/pybamm-team/PyBaMM/pull/776))
-   Added a step to discretisation that automatically compute the inverse of the mass matrix of the differential part of the problem so that the underlying DAEs can be provided in semi-explicit form, as required by the CasADi solver ([#769](https://github.com/pybamm-team/PyBaMM/pull/769))
-   Added the gradient operation for the Finite Element Method ([#767](https://github.com/pybamm-team/PyBaMM/pull/767))
-   Added `InputParameter` node for quickly changing parameter values ([#752](https://github.com/pybamm-team/PyBaMM/pull/752))
-   Added submodels for operating modes other than current-controlled ([#751](https://github.com/pybamm-team/PyBaMM/pull/751))
-   Changed finite volume discretisation to use exact values provided by Neumann boundary conditions when computing the gradient instead of adding ghost nodes([#748](https://github.com/pybamm-team/PyBaMM/pull/748))
-   Added optional R(x) distribution in particle models ([#745](https://github.com/pybamm-team/PyBaMM/pull/745))
-   Generalized importing of external variables ([#728](https://github.com/pybamm-team/PyBaMM/pull/728))
-   Separated active and inactive material volume fractions ([#726](https://github.com/pybamm-team/PyBaMM/pull/726))
-   Added submodels for tortuosity ([#726](https://github.com/pybamm-team/PyBaMM/pull/726))
-   Simplified the interface for setting current functions ([#723](https://github.com/pybamm-team/PyBaMM/pull/723))
-   Added Heaviside operator ([#723](https://github.com/pybamm-team/PyBaMM/pull/723))
-   New extrapolation methods ([#707](https://github.com/pybamm-team/PyBaMM/pull/707))
-   Added some "Getting Started" documentation ([#703](https://github.com/pybamm-team/PyBaMM/pull/703))
-   Allow abs tolerance to be set by variable for IDA KLU solver ([#700](https://github.com/pybamm-team/PyBaMM/pull/700))
-   Added Simulation class ([#693](https://github.com/pybamm-team/PyBaMM/pull/693)) with load/save functionality ([#732](https://github.com/pybamm-team/PyBaMM/pull/732))
-   Added interface to CasADi solver ([#687](https://github.com/pybamm-team/PyBaMM/pull/687), [#691](https://github.com/pybamm-team/PyBaMM/pull/691), [#714](https://github.com/pybamm-team/PyBaMM/pull/714)). This makes the SUNDIALS DAE solvers (Scikits and KLU) truly optional (though IDA KLU is recommended for solving the DFN).
-   Added option to use CasADi's Algorithmic Differentiation framework to calculate Jacobians ([#687](https://github.com/pybamm-team/PyBaMM/pull/687))
-   Added method to evaluate parameters more easily ([#669](https://github.com/pybamm-team/PyBaMM/pull/669))
-   Added `Jacobian` class to reuse known Jacobians of expressions ([#665](https://github.com/pybamm-team/PyBaMM/pull/670))
-   Added `Interpolant` class to interpolate experimental data (e.g. OCP curves) ([#661](https://github.com/pybamm-team/PyBaMM/pull/661))
-   Added interface (via pybind11) to sundials with the IDA KLU sparse linear solver ([#657](https://github.com/pybamm-team/PyBaMM/pull/657))
-   Allowed parameters to be set by material or by specifying a particular paper ([#647](https://github.com/pybamm-team/PyBaMM/pull/647))
-   Set relative and absolute tolerances independently in solvers ([#645](https://github.com/pybamm-team/PyBaMM/pull/645))
-   Added basic method to allow (a part of) the State Vector to be updated with results obtained from another solution or package ([#624](https://github.com/pybamm-team/PyBaMM/pull/624))
-   Added some non-uniform meshes in 1D and 2D ([#617](https://github.com/pybamm-team/PyBaMM/pull/617))

## Optimizations

-   Now simplifying objects that are constant as soon as they are created ([#801](https://github.com/pybamm-team/PyBaMM/pull/801))
-   Simplified solver interface ([#800](https://github.com/pybamm-team/PyBaMM/pull/800))
-   Added caching for shape evaluation, used during discretisation ([#780](https://github.com/pybamm-team/PyBaMM/pull/780))
-   Added an option to skip model checks during discretisation, which could be slow for large models ([#739](https://github.com/pybamm-team/PyBaMM/pull/739))
-   Use CasADi's automatic differentation algorithms by default when solving a model ([#714](https://github.com/pybamm-team/PyBaMM/pull/714))
-   Avoid re-checking size when making a copy of an `Index` object ([#656](https://github.com/pybamm-team/PyBaMM/pull/656))
-   Avoid recalculating `_evaluation_array` when making a copy of a `StateVector` object ([#653](https://github.com/pybamm-team/PyBaMM/pull/653))

## Bug fixes

-   Fixed a bug where current loaded from data was incorrectly scaled with the cell capacity ([#852](https://github.com/pybamm-team/PyBaMM/pull/852))
-   Moved evaluation of initial conditions to solver ([#839](https://github.com/pybamm-team/PyBaMM/pull/839))
-   Fixed a bug where the first line of the data wasn't loaded when parameters are loaded from data ([#819](https://github.com/pybamm-team/PyBaMM/pull/819))
-   Made `graphviz` an optional dependency ([#810](https://github.com/pybamm-team/PyBaMM/pull/810))
-   Fixed examples to run with basic pip installation ([#800](https://github.com/pybamm-team/PyBaMM/pull/800))
-   Added events for CasADi solver when stepping ([#800](https://github.com/pybamm-team/PyBaMM/pull/800))
-   Improved implementation of broadcasts ([#776](https://github.com/pybamm-team/PyBaMM/pull/776))
-   Fixed a bug which meant that the Ohmic heating in the current collectors was incorrect if using the Finite Element Method ([#767](https://github.com/pybamm-team/PyBaMM/pull/767))
-   Improved automatic broadcasting ([#747](https://github.com/pybamm-team/PyBaMM/pull/747))
-   Fixed bug with wrong temperature in initial conditions ([#737](https://github.com/pybamm-team/PyBaMM/pull/737))
-   Improved flexibility of parameter values so that parameters (such as diffusivity or current) can be set as functions or scalars ([#723](https://github.com/pybamm-team/PyBaMM/pull/723))
-   Fixed a bug where boundary conditions were sometimes handled incorrectly in 1+1D models ([#713](https://github.com/pybamm-team/PyBaMM/pull/713))
-   Corrected a sign error in Dirichlet boundary conditions in the Finite Element Method ([#706](https://github.com/pybamm-team/PyBaMM/pull/706))
-   Passed the correct dimensional temperature to open circuit potential ([#702](https://github.com/pybamm-team/PyBaMM/pull/702))
-   Added missing temperature dependence in electrolyte and interface submodels ([#698](https://github.com/pybamm-team/PyBaMM/pull/698))
-   Fixed differentiation of functions that have more than one argument ([#687](https://github.com/pybamm-team/PyBaMM/pull/687))
-   Added warning if `ProcessedVariable` is called outside its interpolation range ([#681](https://github.com/pybamm-team/PyBaMM/pull/681))
-   Updated installation instructions for Mac OS ([#680](https://github.com/pybamm-team/PyBaMM/pull/680))
-   Improved the way `ProcessedVariable` objects are created in higher dimensions ([#581](https://github.com/pybamm-team/PyBaMM/pull/581))

## Breaking changes

-   Time for solver should now be given in seconds ([#832](https://github.com/pybamm-team/PyBaMM/pull/832))
-   Model events are now represented as a list of `pybamm.Event` ([#759](https://github.com/pybamm-team/PyBaMM/issues/759)
-   Removed `ParameterValues.update_model`, whose functionality is now replaced by `InputParameter` ([#801](https://github.com/pybamm-team/PyBaMM/pull/801))
-   Removed `Outer` and `Kron` nodes as no longer used ([#777](https://github.com/pybamm-team/PyBaMM/pull/777))
-   Moved `results` to separate repositories ([#761](https://github.com/pybamm-team/PyBaMM/pull/761))
-   The parameters "Bruggeman coefficient" must now be specified separately as "Bruggeman coefficient (electrolyte)" and "Bruggeman coefficient (electrode)"
-   The current classes (`GetConstantCurrent`, `GetUserCurrent` and `GetUserData`) have now been removed. Please refer to the [`change-input-current` notebook](https://github.com/pybamm-team/PyBaMM/blob/master/examples/notebooks/change-input-current.ipynb) for information on how to specify an input current
-   Parameter functions must now use pybamm functions instead of numpy functions (e.g. `pybamm.exp` instead of `numpy.exp`), as these are then used to construct the expression tree directly. Generally, pybamm syntax follows numpy syntax; please get in touch if a function you need is missing.
-   The current must now be updated by changing "Current function [A]" or "C-rate" instead of "Typical current [A]"


# [v0.1.0](https://github.com/pybamm-team/PyBaMM/tree/v0.1.0) - 2019-10-08

This is the first official version of PyBaMM.
Please note that PyBaMM in still under active development, and so the API may change in the future.

## Features

### Models

#### Lithium-ion

- Single Particle Model (SPM)
- Single Particle Model with electrolyte (SPMe)
- Doyle-Fuller-Newman (DFN) model

with the following optional physics:

- Thermal effects
- Fast diffusion in particles
- 2+1D (pouch cell)

#### Lead-acid

- Leading-Order Quasi-Static model
- First-Order Quasi-Static model
- Composite model
- Full model

with the following optional physics:

- Hydrolysis side reaction
- Capacitance effects
- 2+1D


### Spatial discretisations

- Finite Volume (1D only)
- Finite Element (scikit, 2D only)

### Solvers

- Scipy
- Scikits ODE
- Scikits DAE
- IDA KLU sparse linear solver (Sundials)
- Algebraic (root-finding)<|MERGE_RESOLUTION|>--- conflicted
+++ resolved
@@ -2,12 +2,9 @@
 
 ## Features
 
-<<<<<<< HEAD
 -   Added DFN model for a half cell ([#1121](https://github.com/pybamm-team/PyBaMM/pull/1121))
-=======
 -   Added "R-averaged particle concentration" variables` ([#1118](https://github.com/pybamm-team/PyBaMM/pull/1118))
 -   Added support for sensitivity calculations to the casadi solver ([#1109](https://github.com/pybamm-team/PyBaMM/pull/1109))
->>>>>>> 4e4e1ab8
 -   Added support for index 1 semi-explicit dae equations and sensitivity calculations to JAX BDF solver ([#1107](https://github.com/pybamm-team/PyBaMM/pull/1107))
 -   Allowed keyword arguments to be passed to `Simulation.plot()` ([#1099](https://github.com/pybamm-team/PyBaMM/pull/1099))
 
