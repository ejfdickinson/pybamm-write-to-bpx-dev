--- conflicted
+++ resolved
@@ -2,11 +2,8 @@
 
 ## Features
 
-<<<<<<< HEAD
 -   Added cylindrical geometry and finite volume method ([#1824](https://github.com/pybamm-team/PyBaMM/pull/1824))
-=======
 -   Reformatted SEI growth models into a single submodel with conditionals ([#1808](https://github.com/pybamm-team/PyBaMM/pull/1808))
->>>>>>> 88c778b7
 -   Stress-induced diffusion is now a separate model option instead of being automatically included when using the particle mechanics submodels ([#1797](https://github.com/pybamm-team/PyBaMM/pull/1797))
 -   `Experiment`s with drive cycles can be solved ([#1793](https://github.com/pybamm-team/PyBaMM/pull/1793))
 -   Added surface area to volume ratio as a factor to the SEI equations ([#1790](https://github.com/pybamm-team/PyBaMM/pull/1790))
