--- conflicted
+++ resolved
@@ -1,23 +1,17 @@
 # [Unreleased](https://github.com/pybamm-team/PyBaMM/)
 
-<<<<<<< HEAD
 ## Features
 
 -   Isothermal models now compute heat source terms (but the temperature remains constant). The models now also account for current collector heating when `dimensionality=0` [#1929](https://github.com/pybamm-team/PyBaMM/pull/1929))
+-   Initial concentrations can now be provided as a function of `r` as well as `x` ([#1866](https://github.com/pybamm-team/PyBaMM/pull/1866))
 
 ## Bug fixes
 
 -   Fixed a bug where thermal submodels could not be used with half-cells ([#1929](https://github.com/pybamm-team/PyBaMM/pull/1929))
-=======
-
-## Features
-
--   Initial concentrations can now be provided as a function of `r` as well as `x` ([#1866](https://github.com/pybamm-team/PyBaMM/pull/1866))
 
 ## Breaking changes
 
 -   The `domain` setter and `auxiliary_domains` getter have been deprecated, `domains` setter/getter should be used instead. The `domain` getter is still active. We now recommend creating symbols with `domains={...}` instead of `domain=..., auxiliary_domains={...}`, but the latter is not yet deprecated ([#1866](https://github.com/pybamm-team/PyBaMM/pull/1866))
->>>>>>> b8b44c32
 
 # [v22.1](https://github.com/pybamm-team/PyBaMM/tree/v22.1) - 2022-01-31
 
