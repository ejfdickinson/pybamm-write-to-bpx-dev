--- conflicted
+++ resolved
@@ -36,11 +36,8 @@
 
 ## Bug fixes
 
-<<<<<<< HEAD
 -   Fixed reading citation file without closing ([#1620](https://github.com/pybamm-team/PyBaMM/pull/1620))
-=======
 -   Porosity variation for SEI and plating models is calculated from the film thickness rather than from a separate ODE ([#1617](https://github.com/pybamm-team/PyBaMM/pull/1617))
->>>>>>> b12c3eef
 -   Fixed a bug where the order of the indexing for the entries of variables discretised using FEM was incorrect ([#1556](https://github.com/pybamm-team/PyBaMM/pull/1556))
 -   Fix broken module import for spyder when running a script twice ([#1555](https://github.com/pybamm-team/PyBaMM/pull/1555))
 -   Fixed ElectrodeSOH model for multi-dimensional simulations ([#1548](https://github.com/pybamm-team/PyBaMM/pull/1548))
