--- conflicted
+++ resolved
@@ -2,14 +2,10 @@
 
 ## Features
 
-<<<<<<< HEAD
+-   Added Modulo, Floor and Ceiling operators ([#1121](https://github.com/pybamm-team/PyBaMM/pull/1121))
 -   Added DFN model for a half cell ([#1121](https://github.com/pybamm-team/PyBaMM/pull/1121))
--   Added "R-averaged particle concentration" variables` ([#1118](https://github.com/pybamm-team/PyBaMM/pull/1118))
-=======
-
 -   Automatically compute surface area per unit volume based on particle shape for li-ion models ([#1120])(https://github.com/pybamm-team/PyBaMM/pull/1120)
 -   Added "R-averaged particle concentration" variables ([#1118](https://github.com/pybamm-team/PyBaMM/pull/1118))
->>>>>>> dd37a7f2
 -   Added support for sensitivity calculations to the casadi solver ([#1109](https://github.com/pybamm-team/PyBaMM/pull/1109))
 -   Added support for index 1 semi-explicit dae equations and sensitivity calculations to JAX BDF solver ([#1107](https://github.com/pybamm-team/PyBaMM/pull/1107))
 -   Allowed keyword arguments to be passed to `Simulation.plot()` ([#1099](https://github.com/pybamm-team/PyBaMM/pull/1099))
